--- conflicted
+++ resolved
@@ -166,7 +166,7 @@
 
     // Log the user out and mark it as such. This will also close its associated Sessions.
     void log_out();
-    
+
     /// Returns true id the users access_token and refresh_token are set.
     bool is_logged_in() const;
 
@@ -188,16 +188,16 @@
     std::string access_token() const;
 
     std::string refresh_token() const;
-    
+
     RealmJWT refresh_jwt() const
     {
         return m_refresh_token;
     }
-    
+
     std::string device_id() const;
-    
+
     bool has_device_id() const;
-    
+
     SyncUserProfile user_profile() const;
 
     std::vector<SyncUserIdentity> identities() const;
@@ -207,7 +207,7 @@
 
     State state() const;
     void set_state(SyncUser::State state);
-    
+
     std::shared_ptr<SyncUserContext> binding_context() const
     {
         return m_binding_context.load();
@@ -218,10 +218,10 @@
     // immediately, or upon the user becoming Active.
     // Note that this is called by the SyncManager, and should not be directly called.
     void register_session(std::shared_ptr<SyncSession>);
-    
+
     /// Refreshes the custom data for this user
     void refresh_custom_data(std::function<void(util::Optional<app::AppError>)> completion_block);
-    
+
     // Optionally set a context factory. If so, must be set before any sessions are created.
     static void set_binding_context_factory(SyncUserContextFactory factory);
 
@@ -244,15 +244,6 @@
 
     mutable std::mutex m_mutex;
 
-<<<<<<< HEAD
-=======
-    // The token type of the user.
-    // FIXME: remove this flag once bindings take responsible for admin token users
-    TokenType m_token_type;
-
-    bool m_is_admin = false;
-
->>>>>>> 464f9644
     // The user's refresh token.
     RealmJWT m_refresh_token;
 
@@ -273,7 +264,7 @@
     std::vector<SyncUserIdentity> m_user_identities;
 
     SyncUserProfile m_user_profile;
-    
+
     const std::string m_device_id;
 };
 
