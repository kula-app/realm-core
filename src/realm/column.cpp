--- conflicted
+++ resolved
@@ -160,12 +160,7 @@
         case col_type_Int:
         case col_type_Bool:
         case col_type_OldDateTime:
-<<<<<<< HEAD
             if(nullable)
-=======
-        case col_type_Link:
-            if (nullable)
->>>>>>> 107a3876
                 op.template call<IntNullColumn>();
             else
                 op.template call<IntegerColumn>();
