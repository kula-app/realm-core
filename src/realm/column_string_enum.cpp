/*************************************************************************
 *
 * Copyright 2016 Realm Inc.
 *
 * Licensed under the Apache License, Version 2.0 (the "License");
 * you may not use this file except in compliance with the License.
 * You may obtain a copy of the License at
 *
 * http://www.apache.org/licenses/LICENSE-2.0
 *
 * Unless required by applicable law or agreed to in writing, software
 * distributed under the License is distributed on an "AS IS" BASIS,
 * WITHOUT WARRANTIES OR CONDITIONS OF ANY KIND, either express or implied.
 * See the License for the specific language governing permissions and
 * limitations under the License.
 *
 **************************************************************************/

#include <iomanip>
#include <ostream>

#include <memory>

#include <realm/column_string_enum.hpp>
#include <realm/column_string.hpp>
#include <realm/index_string.hpp>
#include <realm/table.hpp>
#include <realm/query_engine.hpp>
#include <realm/column_tpl.hpp>

using namespace realm;
using namespace realm::util;

StringEnumColumn::StringEnumColumn(Allocator& alloc, ref_type ref, ref_type keys_ref, bool nullable,
                                   size_t column_ndx)
    : IntegerColumn(alloc, ref, column_ndx)         // Throws
    , m_keys(alloc, keys_ref, nullable, column_ndx) // Throws
    , m_nullable(nullable)
{
}

StringEnumColumn::~StringEnumColumn() noexcept
{
}

void StringEnumColumn::destroy() noexcept
{
    m_keys.destroy();
    IntegerColumn::destroy();
    if (m_search_index)
        m_search_index->destroy();
}

MemRef StringEnumColumn::clone_deep(Allocator& alloc) const
{
    ref_type ref = StringColumn::create(alloc);      // Throws
    StringColumn new_col(alloc, ref, is_nullable()); // Throws
    // FIXME: Should be optimized with something like
    // new_col.add(seq_tree_accessor.begin(),
    // seq_tree_accessor.end())
    size_t n = size();
    for (size_t i = 0; i < n; ++i)
        new_col.add(get(i)); // Throws
    return MemRef{new_col.get_ref(), alloc};
}

void StringEnumColumn::adjust_keys_ndx_in_parent(int diff) noexcept
{
    m_keys.get_root_array()->adjust_ndx_in_parent(diff);
}

void StringEnumColumn::update_from_parent(size_t old_baseline) noexcept
{
    IntegerColumn::update_from_parent(old_baseline);
    m_keys.update_from_parent(old_baseline);
}

bool StringEnumColumn::is_nullable() const noexcept
{
    return m_nullable;
}

void StringEnumColumn::set(size_t ndx, StringData value)
{
    REALM_ASSERT_3(ndx, <, IntegerColumn::size());

    if (!is_nullable() && value.is_null()) {
        throw LogicError{LogicError::column_not_nullable};
    }

    // Update search index
    // (it is important here that we do it before actually setting
    //  the value, or the index would not be able to find the correct
    //  position to update (as it looks for the old value))
    if (m_search_index) {
        m_search_index->set(ndx, value);
    }

    size_t key_ndx = get_key_ndx_or_add(value);
    set_without_updating_index(ndx, key_ndx);
}


void StringEnumColumn::do_insert(size_t row_ndx, StringData value, size_t num_rows)
{
    size_t key_ndx = get_key_ndx_or_add(value);
    int64_t value_2 = int64_t(key_ndx);
    insert_without_updating_index(row_ndx, value_2, num_rows); // Throws

    if (m_search_index) {
        bool is_append = row_ndx == realm::npos;
        size_t row_ndx_2 = is_append ? size() - num_rows : row_ndx;
        m_search_index->insert(row_ndx_2, value, num_rows, is_append); // Throws
    }
}


void StringEnumColumn::do_insert(size_t row_ndx, StringData value, size_t num_rows, bool is_append)
{
    size_t key_ndx = get_key_ndx_or_add(value);
    size_t row_ndx_2 = is_append ? realm::npos : row_ndx;
    int64_t value_2 = int64_t(key_ndx);
    insert_without_updating_index(row_ndx_2, value_2, num_rows); // Throws

    if (m_search_index)
        m_search_index->insert(row_ndx, value, num_rows, is_append); // Throws
}


void StringEnumColumn::do_erase(size_t ndx, bool is_last)
{
    REALM_ASSERT_3(ndx, <, IntegerColumn::size());

    // Update search index
    // (it is important here that we do it before actually setting
    //  the value, or the index would not be able to find the correct
    //  position to update (as it looks for the old value))
    if (m_search_index)
        m_search_index->erase<StringData>(ndx, is_last);

    erase_without_updating_index(ndx, is_last);
}


void StringEnumColumn::do_move_last_over(size_t row_ndx, size_t last_row_ndx)
{
    REALM_ASSERT_3(row_ndx, <=, last_row_ndx);
    REALM_ASSERT_3(last_row_ndx + 1, ==, size());

    if (m_search_index) {
        // remove the value to be overwritten from index
        bool is_last = true; // This tells StringIndex::erase() to not adjust subsequent indexes
        m_search_index->erase<StringData>(row_ndx, is_last); // Throws

        // update index to point to new location
        if (row_ndx != last_row_ndx) {
            StringData moved_value = get(last_row_ndx);
            m_search_index->update_ref(moved_value, last_row_ndx, row_ndx); // Throws
        }
    }

    move_last_over_without_updating_index(row_ndx, last_row_ndx); // Throws
}


void StringEnumColumn::do_clear()
{
    // Note that clearing a StringEnum does not remove keys
    clear_without_updating_index();

    if (m_search_index)
        m_search_index->clear();
}


size_t StringEnumColumn::count(size_t key_ndx) const
{
    return IntegerColumn::count(key_ndx);
}

size_t StringEnumColumn::count(StringData value) const
{
    if (m_search_index)
        return m_search_index->count(value);

    size_t key_ndx = m_keys.find_first(value);
    if (key_ndx == not_found)
        return 0;
    return IntegerColumn::count(key_ndx);
}


void StringEnumColumn::find_all(IntegerColumn& res, StringData value, size_t begin, size_t end) const
{
    if (m_search_index && begin == 0 && end == size_t(-1))
        return m_search_index->find_all(res, value);

    size_t key_ndx = m_keys.find_first(value);
    if (key_ndx == size_t(-1))
        return;
    IntegerColumn::find_all(res, key_ndx, begin, end);
}

void StringEnumColumn::find_all(IntegerColumn& res, size_t key_ndx, size_t begin, size_t end) const
{
    if (key_ndx == size_t(-1))
        return;
    IntegerColumn::find_all(res, key_ndx, begin, end);
}

<<<<<<< HEAD
=======
FindRes StringEnumColumn::find_all_indexref(StringData value, size_t& dst) const
{
    //    REALM_ASSERT(value.m_data); fixme
    REALM_ASSERT(m_search_index);

    return m_search_index->find_all(value, dst);
}

>>>>>>> c3509665
size_t StringEnumColumn::find_first(size_t key_ndx, size_t begin, size_t end) const
{
    // Find key
    if (key_ndx == size_t(-1))
        return size_t(-1);

    return IntegerColumn::find_first(key_ndx, begin, end);
}

size_t StringEnumColumn::find_first(StringData value, size_t begin, size_t end) const
{
    if (m_search_index && begin == 0 && end == npos)
        return m_search_index->find_first(value);

    // Find key
    size_t key_ndx = m_keys.find_first(value);
    if (key_ndx == size_t(-1))
        return size_t(-1);

    return IntegerColumn::find_first(key_ndx, begin, end);
}

size_t StringEnumColumn::get_key_ndx(StringData value) const
{
    return m_keys.find_first(value);
}

size_t StringEnumColumn::get_key_ndx_or_add(StringData value)
{
    size_t res = m_keys.find_first(value);
    if (res != realm::not_found)
        return res;

    // Add key if it does not exist
    size_t pos = m_keys.size();
    m_keys.add(value);
    return pos;
}

bool StringEnumColumn::compare_string(const StringColumn& c) const
{
    size_t n = size();
    if (c.size() != n)
        return false;
    for (size_t i = 0; i != n; ++i) {
        if (get(i) != c.get(i))
            return false;
    }
    return true;
}

bool StringEnumColumn::compare_string(const StringEnumColumn& c) const
{
    size_t n = size();
    if (c.size() != n)
        return false;
    for (size_t i = 0; i != n; ++i) {
        if (get(i) != c.get(i))
            return false;
    }
    return true;
}


StringIndex* StringEnumColumn::create_search_index()
{
    REALM_ASSERT(!m_search_index);

    std::unique_ptr<StringIndex> index;
    index.reset(new StringIndex(this, get_alloc())); // Throws

    // Populate the index
    size_t num_rows = size();
    for (size_t row_ndx = 0; row_ndx != num_rows; ++row_ndx) {
        StringData value = get(row_ndx);
        size_t num_rows_to_insert = 1;
        bool is_append = true;
        index->insert(row_ndx, value, num_rows_to_insert, is_append); // Throws
    }

    m_search_index = std::move(index);
    return m_search_index.get();
}

void StringEnumColumn::destroy_search_index() noexcept
{
    m_search_index.reset();
}


StringData StringEnumColumn::get_index_data(size_t ndx, StringIndex::StringConversionBuffer&) const noexcept
{
    return get(ndx);
}


void StringEnumColumn::set_search_index_allow_duplicate_values(bool allow) noexcept
{
    m_search_index->set_allow_duplicate_values(allow);
}


void StringEnumColumn::install_search_index(std::unique_ptr<StringIndex> index) noexcept
{
    REALM_ASSERT(!m_search_index);

    index->set_target(this);
    m_search_index = std::move(index); // we now own this index
}


void StringEnumColumn::refresh_accessor_tree(size_t col_ndx, const Spec& spec)
{
    IntegerColumn::refresh_accessor_tree(col_ndx, spec);
    size_t ndx_is_spec_enumkeys = spec.get_enumkeys_ndx(col_ndx);
    m_keys.get_root_array()->set_ndx_in_parent(ndx_is_spec_enumkeys);
    m_keys.refresh_accessor_tree(0, spec);

    // Refresh search index
    if (m_search_index) {
        size_t ndx_in_parent = get_root_array()->get_ndx_in_parent();
        m_search_index->set_ndx_in_parent(ndx_in_parent + 1);
        m_search_index->refresh_accessor_tree(col_ndx, spec); // Throws
    }
}


#ifdef REALM_DEBUG // LCOV_EXCL_START ignore debug functions

void StringEnumColumn::verify() const
{
    m_keys.verify();
    IntegerColumn::verify();

    if (m_search_index) {
        m_search_index->verify();
        // FIXME: Verify search index contents in a way similar to what is done
        // in StringColumn::verify().
    }
}


void StringEnumColumn::verify(const Table& table, size_t col_ndx) const
{
    typedef _impl::TableFriend tf;
    const Spec& spec = tf::get_spec(table);
    REALM_ASSERT_3(m_keys.get_root_array()->get_ndx_in_parent(), ==, spec.get_enumkeys_ndx(col_ndx));

    IntegerColumn::verify(table, col_ndx);

    ColumnAttr attr = spec.get_column_attr(col_ndx);
    bool column_has_search_index = (attr & col_attr_Indexed) != 0;
    REALM_ASSERT_3(column_has_search_index, ==, bool(m_search_index));
    if (column_has_search_index) {
        REALM_ASSERT_3(m_search_index->get_ndx_in_parent(), ==, get_root_array()->get_ndx_in_parent() + 1);
    }
}


void StringEnumColumn::to_dot(std::ostream& out, StringData title) const
{
    ref_type ref = m_keys.get_ref();
    out << "subgraph cluster_string_enum_column" << ref << " {" << std::endl;
    out << " label = \"String enum column";
    if (title.size() != 0)
        out << "\\n'" << title << "'";
    out << "\";" << std::endl;

    m_keys.to_dot(out, "keys");
    IntegerColumn::to_dot(out, "values");

    out << "}" << std::endl;
}


namespace {

void leaf_dumper(MemRef mem, Allocator& alloc, std::ostream& out, int level)
{
    Array leaf(alloc);
    leaf.init_from_mem(mem);
    int indent = level * 2;
    out << std::setw(indent) << ""
        << "String enumeration leaf (size: " << leaf.size() << ")\n";
}

} // anonymous namespace

void StringEnumColumn::do_dump_node_structure(std::ostream& out, int level) const
{
    get_root_array()->dump_bptree_structure(out, level, &leaf_dumper);
    int indent = level * 2;
    out << std::setw(indent) << ""
        << "Search index\n";
    m_search_index->do_dump_node_structure(out, level + 1);
}

#endif // LCOV_EXCL_STOP ignore debug functions<|MERGE_RESOLUTION|>--- conflicted
+++ resolved
@@ -208,17 +208,6 @@
     IntegerColumn::find_all(res, key_ndx, begin, end);
 }
 
-<<<<<<< HEAD
-=======
-FindRes StringEnumColumn::find_all_indexref(StringData value, size_t& dst) const
-{
-    //    REALM_ASSERT(value.m_data); fixme
-    REALM_ASSERT(m_search_index);
-
-    return m_search_index->find_all(value, dst);
-}
-
->>>>>>> c3509665
 size_t StringEnumColumn::find_first(size_t key_ndx, size_t begin, size_t end) const
 {
     // Find key
