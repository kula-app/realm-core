--- conflicted
+++ resolved
@@ -13,11 +13,7 @@
 using namespace realm;
 using namespace realm::util;
 
-<<<<<<< HEAD
-ColumnStringEnum::ColumnStringEnum(Allocator& alloc, ref_type ref, ref_type keys_ref, bool nullable):
-=======
 StringEnumColumn::StringEnumColumn(Allocator& alloc, ref_type ref, ref_type keys_ref, bool nullable):
->>>>>>> 3459134a
     IntegerColumn(alloc, ref), // Throws
     m_keys(alloc, keys_ref, nullable), // Throws
     m_nullable(nullable)
@@ -175,11 +171,7 @@
 }
 
 
-<<<<<<< HEAD
-void ColumnStringEnum::find_all(IntegerColumn& res, StringData value, size_t begin, size_t end) const
-=======
 void StringEnumColumn::find_all(IntegerColumn& res, StringData value, size_t begin, size_t end) const
->>>>>>> 3459134a
 {
     if (m_search_index && begin == 0 && end == size_t(-1))
         return m_search_index->find_all(res, value);
@@ -190,11 +182,7 @@
     IntegerColumn::find_all(res, key_ndx, begin, end);
 }
 
-<<<<<<< HEAD
-void ColumnStringEnum::find_all(IntegerColumn& res, size_t key_ndx, size_t begin, size_t end) const
-=======
 void StringEnumColumn::find_all(IntegerColumn& res, size_t key_ndx, size_t begin, size_t end) const
->>>>>>> 3459134a
 {
     if (key_ndx == size_t(-1))
         return;
