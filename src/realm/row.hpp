/*************************************************************************
 *
 * Copyright 2016 Realm Inc.
 *
 * Licensed under the Apache License, Version 2.0 (the "License");
 * you may not use this file except in compliance with the License.
 * You may obtain a copy of the License at
 *
 * http://www.apache.org/licenses/LICENSE-2.0
 *
 * Unless required by applicable law or agreed to in writing, software
 * distributed under the License is distributed on an "AS IS" BASIS,
 * WITHOUT WARRANTIES OR CONDITIONS OF ANY KIND, either express or implied.
 * See the License for the specific language governing permissions and
 * limitations under the License.
 *
 **************************************************************************/

#ifndef REALM_ROW_HPP
#define REALM_ROW_HPP

#include <cstdint>

#include <realm/util/type_traits.hpp>
#include <realm/mixed.hpp>
#include <realm/table_ref.hpp>
#include <realm/link_view_fwd.hpp>
#include <realm/handover_defs.hpp>

namespace realm {

template <class>
class BasicRow;


/// This class is a "mixin" and contains the common set of functions for several
/// distinct row-like classes.
///
/// There is a direct and natural correspondance between the functions in this
/// class and functions in Table of the same name. For example:
///
///     table[i].get_int(j) == table.get_int(i,j)
///
/// The effect of calling most of the row accessor functions on a detached
/// accessor is unspecified and may lead to general corruption, and/or a
/// crash. The exceptions are is_attached(), detach(), get_table(), get_index(),
/// and the destructor. Note however, that get_index() will still return an
/// unspecified value for a deatched accessor.
///
/// When a row accessor is evaluated in a boolean context, it evaluates to true
/// if, and only if it is attached.
///
/// \tparam T A const or non-const table type (currently either `Table` or
/// `const Table`).
///
/// \tparam R A specific row accessor class (BasicRow or BasicRowExpr) providing
/// members `T* impl_get_table() const`, `size_t impl_get_row_ndx()
/// const`, and `void impl_detach()`. Neither are allowed to throw.
///
/// \sa Table
/// \sa BasicRow
template <class T, class R>
class RowFuncs {
public:
    typedef T table_type;

    typedef BasicTableRef<const T> ConstTableRef;
    typedef BasicTableRef<T> TableRef; // Same as ConstTableRef if `T` is 'const'

    typedef typename util::CopyConst<T, LinkView>::type L;
    using ConstLinkViewRef = std::shared_ptr<const L>;
    using LinkViewRef = std::shared_ptr<L>; // Same as ConstLinkViewRef if `T` is 'const'

    int_fast64_t get_int(size_t col_ndx) const noexcept;
    bool get_bool(size_t col_ndx) const noexcept;
    float get_float(size_t col_ndx) const noexcept;
    double get_double(size_t col_ndx) const noexcept;
    StringData get_string(size_t col_ndx) const noexcept;
    BinaryData get_binary(size_t col_ndx) const noexcept;
    OldDateTime get_olddatetime(size_t col_ndx) const noexcept;
    Timestamp get_timestamp(size_t col_ndx) const noexcept;
    ConstTableRef get_subtable(size_t col_ndx) const;
    TableRef get_subtable(size_t col_ndx);
    size_t get_subtable_size(size_t col_ndx) const noexcept;
    size_t get_link(size_t col_ndx) const noexcept;
    bool is_null_link(size_t col_ndx) const noexcept;
    bool is_null(size_t col_ndx) const noexcept;
    ConstLinkViewRef get_linklist(size_t col_ndx) const;
    LinkViewRef get_linklist(size_t col_ndx);
    bool linklist_is_empty(size_t col_ndx) const noexcept;
    size_t get_link_count(size_t col_ndx) const noexcept;
    Mixed get_mixed(size_t col_ndx) const noexcept;
    DataType get_mixed_type(size_t col_ndx) const noexcept;
    template <typename U>
    U get(size_t col_ndx) const noexcept;

    void set_int(size_t col_ndx, int_fast64_t value);
    void set_int_unique(size_t col_ndx, int_fast64_t value);
    void set_bool(size_t col_ndx, bool value);
    void set_float(size_t col_ndx, float value);
    void set_double(size_t col_ndx, double value);
    void set_string(size_t col_ndx, StringData value);
    void set_string_unique(size_t col_ndx, StringData value);
    void set_binary(size_t col_ndx, BinaryData value);
    void set_olddatetime(size_t col_ndx, OldDateTime value);
    void set_timestamp(size_t col_ndx, Timestamp value);
    void set_subtable(size_t col_ndx, const Table* value);
    void set_link(size_t col_ndx, size_t value);
    void nullify_link(size_t col_ndx);
    void set_mixed(size_t col_ndx, Mixed value);
    void set_mixed_subtable(size_t col_ndx, const Table* value);
    void set_null(size_t col_ndx);
    void set_null_unique(size_t col_ndx);

    void insert_substring(size_t col_ndx, size_t pos, StringData);
    void remove_substring(size_t col_ndx, size_t pos, size_t size);

    //@{
    /// Note that these operations will cause the row accessor to be detached.
    void remove();
    void move_last_over();
    //@}

    size_t get_backlink_count(const Table& src_table, size_t src_col_ndx) const noexcept;
    size_t get_backlink(const Table& src_table, size_t src_col_ndx, size_t backlink_ndx) const noexcept;

    size_t get_column_count() const noexcept;
    DataType get_column_type(size_t col_ndx) const noexcept;
    StringData get_column_name(size_t col_ndx) const noexcept;
    size_t get_column_index(StringData name) const noexcept;

    /// Returns true if, and only if this accessor is currently attached to a
    /// row.
    ///
    /// A row accesor may get detached from the underlying row for various
    /// reasons (see below). When it does, it no longer refers to anything, and
    /// can no longer be used, except for calling is_attached(), detach(),
    /// get_table(), get_index(), and the destructor. The consequences of
    /// calling other methods on a detached row accessor are unspecified. There
    /// are a few Realm functions (Table::find_pkey_int()) that return a
    /// detached row accessor to indicate a 'null' result. In all other cases,
    /// however, row accessors obtained by calling functions in the Realm API
    /// are always in the 'attached' state immediately upon return from those
    /// functions.
    ///
    /// A row accessor becomes detached if the underlying row is removed, if the
    /// associated table accessor becomes detached, or if the detach() method is
    /// called. A row accessor does not become detached for any other reason.
    bool is_attached() const noexcept;

    /// Detach this accessor from the row it was attached to. This function has
    /// no effect if the accessor was already detached (idempotency).
    void detach() noexcept;

    /// The table containing the row to which this accessor is currently
    /// bound. For a detached accessor, the returned value is null.
    const table_type* get_table() const noexcept;
    table_type* get_table() noexcept;

    /// The index of the row to which this accessor is currently bound. For a
    /// detached accessor, the returned value is unspecified.
    size_t get_index() const noexcept;

    explicit operator bool() const noexcept;

private:
    const T* table() const noexcept;
    T* table() noexcept;
    size_t row_ndx() const noexcept;
};


/// This class is a special kind of row accessor. It differes from a real row
/// accessor (BasicRow) by having a trivial and fast copy constructor and
/// descructor. It is supposed to be used as the return type of functions such
/// as Table::operator[](), and then to be used as a basis for constructing a
/// real row accessor. Objects of this class are intended to only ever exist as
/// temporaries.
///
/// In contrast to a real row accessor (`BasicRow`), objects of this class do
/// not keep the parent table "alive", nor are they maintained (adjusted) across
/// row insertions and row removals like real row accessors are.
///
/// \sa BasicRow
template <class T>
class BasicRowExpr : public RowFuncs<T, BasicRowExpr<T>> {
public:
    BasicRowExpr() noexcept;

    template <class U>
    BasicRowExpr(const BasicRowExpr<U>&) noexcept;

private:
    T* m_table;       // nullptr if detached.
    size_t m_row_ndx; // Undefined if detached.

    BasicRowExpr(T*, size_t init_row_ndx) noexcept;

    T* impl_get_table() const noexcept;
    size_t impl_get_row_ndx() const noexcept;
    void impl_detach() noexcept;

    // Make impl_get_table(), impl_get_row_ndx(), and impl_detach() accessible
    // from RowFuncs.
    friend class RowFuncs<T, BasicRowExpr<T>>;

    // Make m_table and m_col_ndx accessible from BasicRowExpr(const
    // BasicRowExpr<U>&) for any U.
    template <class>
    friend class BasicRowExpr;

    // Make m_table and m_col_ndx accessible from
    // BasicRow::BaicRow(BasicRowExpr<U>) for any U.
    template <class>
    friend class BasicRow;

    // Make BasicRowExpr(T*, size_t) accessible from Table.
    friend class Table;
};

// fwd decl
class Group;

class RowBase {
protected:
    TableRef m_table; // nullptr if detached.
    size_t m_row_ndx; // Undefined if detached.

    void attach(Table*, size_t row_ndx) noexcept;
    void reattach(Table*, size_t row_ndx) noexcept;
    void impl_detach() noexcept;
    RowBase()
    {
    }

    using HandoverPatch = RowBaseHandoverPatch;

    RowBase(const RowBase& source, HandoverPatch& patch);

public:
    static void generate_patch(const RowBase& source, HandoverPatch& patch);
    void apply_patch(HandoverPatch& patch, Group& group);

private:
    RowBase* m_prev = nullptr; // nullptr if first, undefined if detached.
    RowBase* m_next = nullptr; // nullptr if last, undefined if detached.

    // Table needs to be able to modify m_table and m_row_ndx.
    friend class Table;
};


/// An accessor class for table rows (a.k.a. a "row accessor").
///
/// For as long as it remains attached, a row accessor will keep the parent
/// table accessor alive. In case the lifetime of the parent table is not
/// managed by reference counting (such as when the table is an automatic
/// variable on the stack), the destruction of the table will cause all
/// remaining row accessors to be detached.
///
/// While attached, a row accessor is bound to a particular row of the parent
/// table. If that row is removed, the accesssor becomes detached. If rows are
/// inserted or removed before it (at lower row index), then the accessor is
/// automatically adjusted to account for the change in index of the row to
/// which the accessor is bound. In other words, a row accessor is bound to the
/// contents of a row, not to a row index. See also is_attached().
///
/// Row accessors are created and used as follows:
///
///     Row row       = table[7];  // 8th row of `table`
///     ConstRow crow = ctable[2]; // 3rd row of const `ctable`
///     Row first_row = table.front();
///     Row last_row  = table.back();
///
///     float v = row.get_float(1); // Get the float in the 2nd column
///     row.set_string(0, "foo");   // Update the string in the 1st column
///
///     Table* t = row.get_table();      // The parent table
///     size_t i = row.get_index(); // The current row index
///
/// \sa RowFuncs
template <class T>
class BasicRow : private RowBase, public RowFuncs<T, BasicRow<T>> {
public:
    BasicRow() noexcept;

    template <class U>
    BasicRow(BasicRowExpr<U>) noexcept;

    BasicRow(const BasicRow<T>&) noexcept;

    template <class U>
    BasicRow(const BasicRow<U>&) noexcept;

    template <class U>
    BasicRow& operator=(BasicRowExpr<U>) noexcept;

    template <class U>
    BasicRow& operator=(BasicRow<U>) noexcept;

    BasicRow& operator=(const BasicRow<T>&) noexcept;

    ~BasicRow() noexcept;

private:
    T* impl_get_table() const noexcept;
    size_t impl_get_row_ndx() const noexcept;

    // Make impl_get_table(), impl_get_row_ndx(), and impl_detach() accessible
    // from RowFuncs.
    friend class RowFuncs<T, BasicRow<T>>;

    // Make m_table and m_col_ndx accessible from BasicRow(const BasicRow<U>&)
    // for any U.
    template <class>
    friend class BasicRow;

public:
    std::unique_ptr<BasicRow<T>> clone_for_handover(std::unique_ptr<HandoverPatch>& patch) const
    {
        patch.reset(new HandoverPatch);
        std::unique_ptr<BasicRow<T>> retval(new BasicRow<T>(*this, *patch));
        return retval;
    }

    static void generate_patch(const BasicRow& row, std::unique_ptr<HandoverPatch>& patch)
    {
        patch.reset(new HandoverPatch);
        RowBase::generate_patch(row, *patch);
    }

    void apply_and_consume_patch(std::unique_ptr<HandoverPatch>& patch, Group& group)
    {
        apply_patch(*patch, group);
        patch.reset();
    }

    void apply_patch(HandoverPatch& patch, Group& group)
    {
        RowBase::apply_patch(patch, group);
    }

private:
    BasicRow(const BasicRow<T>& source, HandoverPatch& patch)
        : RowBase(source, patch)
    {
    }
    friend class SharedGroup;
};

typedef BasicRow<Table> Row;
typedef BasicRow<const Table> ConstRow;


// Implementation

template <class T, class R>
inline int_fast64_t RowFuncs<T, R>::get_int(size_t col_ndx) const noexcept
{
    return table()->get_int(col_ndx, row_ndx());
}

template <class T, class R>
inline bool RowFuncs<T, R>::get_bool(size_t col_ndx) const noexcept
{
    return table()->get_bool(col_ndx, row_ndx());
}

template <class T, class R>
inline float RowFuncs<T, R>::get_float(size_t col_ndx) const noexcept
{
    return table()->get_float(col_ndx, row_ndx());
}

template <class T, class R>
inline double RowFuncs<T, R>::get_double(size_t col_ndx) const noexcept
{
    return table()->get_double(col_ndx, row_ndx());
}

template <class T, class R>
inline StringData RowFuncs<T, R>::get_string(size_t col_ndx) const noexcept
{
    return table()->get_string(col_ndx, row_ndx());
}

template <class T, class R>
inline BinaryData RowFuncs<T, R>::get_binary(size_t col_ndx) const noexcept
{
    return table()->get_binary(col_ndx, row_ndx());
}

template <class T, class R>
inline OldDateTime RowFuncs<T, R>::get_olddatetime(size_t col_ndx) const noexcept
{
    return table()->get_olddatetime(col_ndx, row_ndx());
}

template <class T, class R>
inline Timestamp RowFuncs<T, R>::get_timestamp(size_t col_ndx) const noexcept
{
    return table()->get_timestamp(col_ndx, row_ndx());
}

template <class T, class R>
inline typename RowFuncs<T, R>::ConstTableRef RowFuncs<T, R>::get_subtable(size_t col_ndx) const
{
    return table()->get_subtable(col_ndx, row_ndx()); // Throws
}

template <class T, class R>
inline typename RowFuncs<T, R>::TableRef RowFuncs<T, R>::get_subtable(size_t col_ndx)
{
    return table()->get_subtable(col_ndx, row_ndx()); // Throws
}

template <class T, class R>
inline size_t RowFuncs<T, R>::get_subtable_size(size_t col_ndx) const noexcept
{
    return table()->get_subtable_size(col_ndx, row_ndx());
}

template <class T, class R>
inline size_t RowFuncs<T, R>::get_link(size_t col_ndx) const noexcept
{
    return table()->get_link(col_ndx, row_ndx());
}

template <class T, class R>
inline bool RowFuncs<T, R>::is_null_link(size_t col_ndx) const noexcept
{
    return table()->is_null_link(col_ndx, row_ndx());
}

template <class T, class R>
inline bool RowFuncs<T, R>::is_null(size_t col_ndx) const noexcept
{
    return table()->is_null(col_ndx, row_ndx());
}

template <class T, class R>
inline typename RowFuncs<T, R>::ConstLinkViewRef RowFuncs<T, R>::get_linklist(size_t col_ndx) const
{
    return table()->get_linklist(col_ndx, row_ndx()); // Throws
}

template <class T, class R>
inline typename RowFuncs<T, R>::LinkViewRef RowFuncs<T, R>::get_linklist(size_t col_ndx)
{
    return table()->get_linklist(col_ndx, row_ndx()); // Throws
}

template <class T, class R>
inline bool RowFuncs<T, R>::linklist_is_empty(size_t col_ndx) const noexcept
{
    return table()->linklist_is_empty(col_ndx, row_ndx());
}

template <class T, class R>
inline size_t RowFuncs<T, R>::get_link_count(size_t col_ndx) const noexcept
{
    return table()->get_link_count(col_ndx, row_ndx());
}

template <class T, class R>
inline Mixed RowFuncs<T, R>::get_mixed(size_t col_ndx) const noexcept
{
    return table()->get_mixed(col_ndx, row_ndx());
}

template <class T, class R>
inline DataType RowFuncs<T, R>::get_mixed_type(size_t col_ndx) const noexcept
{
    return table()->get_mixed_type(col_ndx, row_ndx());
}

template <class T, class R>
template <class U>
inline U RowFuncs<T, R>::get(size_t col_ndx) const noexcept
{
    return table()->template get<U>(col_ndx, row_ndx());
}

template <class T, class R>
inline void RowFuncs<T, R>::set_int(size_t col_ndx, int_fast64_t value)
{
    table()->set_int(col_ndx, row_ndx(), value); // Throws
}

template <class T, class R>
inline void RowFuncs<T, R>::set_int_unique(size_t col_ndx, int_fast64_t value)
{
    table()->set_int_unique(col_ndx, row_ndx(), value); // Throws
}

template <class T, class R>
inline void RowFuncs<T, R>::set_bool(size_t col_ndx, bool value)
{
    table()->set_bool(col_ndx, row_ndx(), value); // Throws
}

template <class T, class R>
inline void RowFuncs<T, R>::set_float(size_t col_ndx, float value)
{
    table()->set_float(col_ndx, row_ndx(), value); // Throws
}

template <class T, class R>
inline void RowFuncs<T, R>::set_double(size_t col_ndx, double value)
{
    table()->set_double(col_ndx, row_ndx(), value); // Throws
}

template <class T, class R>
inline void RowFuncs<T, R>::set_string(size_t col_ndx, StringData value)
{
    table()->set_string(col_ndx, row_ndx(), value); // Throws
}

template <class T, class R>
inline void RowFuncs<T, R>::set_string_unique(size_t col_ndx, StringData value)
{
    table()->set_string_unique(col_ndx, row_ndx(), value); // Throws
}

template <class T, class R>
inline void RowFuncs<T, R>::set_binary(size_t col_ndx, BinaryData value)
{
    table()->set_binary(col_ndx, row_ndx(), value); // Throws
}

template <class T, class R>
inline void RowFuncs<T, R>::set_olddatetime(size_t col_ndx, OldDateTime value)
{
    table()->set_olddatetime(col_ndx, row_ndx(), value); // Throws
}

template <class T, class R>
inline void RowFuncs<T, R>::set_timestamp(size_t col_ndx, Timestamp value)
{
    table()->set_timestamp(col_ndx, row_ndx(), value); // Throws
}

template <class T, class R>
inline void RowFuncs<T, R>::set_subtable(size_t col_ndx, const Table* value)
{
    table()->set_subtable(col_ndx, row_ndx(), value); // Throws
}

template <class T, class R>
inline void RowFuncs<T, R>::set_link(size_t col_ndx, size_t value)
{
    table()->set_link(col_ndx, row_ndx(), value); // Throws
}

template <class T, class R>
inline void RowFuncs<T, R>::nullify_link(size_t col_ndx)
{
    table()->nullify_link(col_ndx, row_ndx()); // Throws
}

template <class T, class R>
inline void RowFuncs<T, R>::set_mixed(size_t col_ndx, Mixed value)
{
    table()->set_mixed(col_ndx, row_ndx(), value); // Throws
}

template <class T, class R>
inline void RowFuncs<T, R>::set_mixed_subtable(size_t col_ndx, const Table* value)
{
    table()->set_mixed_subtable(col_ndx, row_ndx(), value); // Throws
}

template <class T, class R>
inline void RowFuncs<T, R>::set_null(size_t col_ndx)
{
    table()->set_null(col_ndx, row_ndx()); // Throws
}

<<<<<<< HEAD
template<class T, class R>
inline void RowFuncs<T,R>::set_null_unique(size_t col_ndx)
{
    table()->set_null_unique(col_ndx, row_ndx()); // Throws
}

template<class T, class R>
inline void RowFuncs<T,R>::insert_substring(size_t col_ndx, size_t pos, StringData value)
=======
template <class T, class R>
inline void RowFuncs<T, R>::insert_substring(size_t col_ndx, size_t pos, StringData value)
>>>>>>> 107a3876
{
    table()->insert_substring(col_ndx, row_ndx(), pos, value); // Throws
}

template <class T, class R>
inline void RowFuncs<T, R>::remove_substring(size_t col_ndx, size_t pos, size_t size)
{
    table()->remove_substring(col_ndx, row_ndx(), pos, size); // Throws
}

template <class T, class R>
inline void RowFuncs<T, R>::remove()
{
    table()->remove(row_ndx()); // Throws
}

template <class T, class R>
inline void RowFuncs<T, R>::move_last_over()
{
    table()->move_last_over(row_ndx()); // Throws
}

template <class T, class R>
inline size_t RowFuncs<T, R>::get_backlink_count(const Table& src_table, size_t src_col_ndx) const noexcept
{
    return table()->get_backlink_count(row_ndx(), src_table, src_col_ndx);
}

template <class T, class R>
inline size_t RowFuncs<T, R>::get_backlink(const Table& src_table, size_t src_col_ndx, size_t backlink_ndx) const
    noexcept
{
    return table()->get_backlink(row_ndx(), src_table, src_col_ndx, backlink_ndx);
}

template <class T, class R>
inline size_t RowFuncs<T, R>::get_column_count() const noexcept
{
    return table()->get_column_count();
}

template <class T, class R>
inline DataType RowFuncs<T, R>::get_column_type(size_t col_ndx) const noexcept
{
    return table()->get_column_type(col_ndx);
}

template <class T, class R>
inline StringData RowFuncs<T, R>::get_column_name(size_t col_ndx) const noexcept
{
    return table()->get_column_name(col_ndx);
}

template <class T, class R>
inline size_t RowFuncs<T, R>::get_column_index(StringData name) const noexcept
{
    return table()->get_column_index(name);
}

template <class T, class R>
inline bool RowFuncs<T, R>::is_attached() const noexcept
{
    return static_cast<const R*>(this)->impl_get_table();
}

template <class T, class R>
inline void RowFuncs<T, R>::detach() noexcept
{
    static_cast<R*>(this)->impl_detach();
}

template <class T, class R>
inline const T* RowFuncs<T, R>::get_table() const noexcept
{
    return table();
}

template <class T, class R>
inline T* RowFuncs<T, R>::get_table() noexcept
{
    return table();
}

template <class T, class R>
inline size_t RowFuncs<T, R>::get_index() const noexcept
{
    return row_ndx();
}

template <class T, class R>
inline RowFuncs<T, R>::operator bool() const noexcept
{
    return is_attached();
}

template <class T, class R>
inline const T* RowFuncs<T, R>::table() const noexcept
{
    return static_cast<const R*>(this)->impl_get_table();
}

template <class T, class R>
inline T* RowFuncs<T, R>::table() noexcept
{
    return static_cast<R*>(this)->impl_get_table();
}

template <class T, class R>
inline size_t RowFuncs<T, R>::row_ndx() const noexcept
{
    return static_cast<const R*>(this)->impl_get_row_ndx();
}


template <class T>
inline BasicRowExpr<T>::BasicRowExpr() noexcept
    : m_table(0)
    , m_row_ndx(0)
{
}

template <class T>
template <class U>
inline BasicRowExpr<T>::BasicRowExpr(const BasicRowExpr<U>& expr) noexcept
    : m_table(expr.m_table)
    , m_row_ndx(expr.m_row_ndx)
{
}

template <class T>
inline BasicRowExpr<T>::BasicRowExpr(T* init_table, size_t init_row_ndx) noexcept
    : m_table(init_table)
    , m_row_ndx(init_row_ndx)
{
}

template <class T>
inline T* BasicRowExpr<T>::impl_get_table() const noexcept
{
    return m_table;
}

template <class T>
inline size_t BasicRowExpr<T>::impl_get_row_ndx() const noexcept
{
    return m_row_ndx;
}

template <class T>
inline void BasicRowExpr<T>::impl_detach() noexcept
{
    m_table = nullptr;
}


template <class T>
inline BasicRow<T>::BasicRow() noexcept
{
}

template <class T>
inline BasicRow<T>::BasicRow(const BasicRow<T>& row) noexcept
    : RowBase(row)
{
    attach(const_cast<Table*>(row.m_table.get()), row.m_row_ndx);
}

template <class T>
template <class U>
inline BasicRow<T>::BasicRow(BasicRowExpr<U> expr) noexcept
{
    T* expr_table = expr.m_table; // Check that pointer types are compatible
    attach(const_cast<Table*>(expr_table), expr.m_row_ndx);
}

template <class T>
template <class U>
inline BasicRow<T>::BasicRow(const BasicRow<U>& row) noexcept
{
    T* row_table = row.m_table.get(); // Check that pointer types are compatible
    attach(const_cast<Table*>(row_table), row.m_row_ndx);
}

template <class T>
template <class U>
inline BasicRow<T>& BasicRow<T>::operator=(BasicRowExpr<U> expr) noexcept
{
    T* expr_table = expr.m_table; // Check that pointer types are compatible
    reattach(const_cast<Table*>(expr_table), expr.m_row_ndx);
    return *this;
}

template <class T>
template <class U>
inline BasicRow<T>& BasicRow<T>::operator=(BasicRow<U> row) noexcept
{
    T* row_table = row.m_table.get(); // Check that pointer types are compatible
    reattach(const_cast<Table*>(row_table), row.m_row_ndx);
    return *this;
}

template <class T>
inline BasicRow<T>& BasicRow<T>::operator=(const BasicRow<T>& row) noexcept
{
    reattach(const_cast<Table*>(row.m_table.get()), row.m_row_ndx);
    return *this;
}

template <class T>
inline BasicRow<T>::~BasicRow() noexcept
{
    RowBase::impl_detach();
}

template <class T>
inline T* BasicRow<T>::impl_get_table() const noexcept
{
    return m_table.get();
}

template <class T>
inline size_t BasicRow<T>::impl_get_row_ndx() const noexcept
{
    return m_row_ndx;
}

} // namespace realm

#endif // REALM_ROW_HPP<|MERGE_RESOLUTION|>--- conflicted
+++ resolved
@@ -577,7 +577,6 @@
     table()->set_null(col_ndx, row_ndx()); // Throws
 }
 
-<<<<<<< HEAD
 template<class T, class R>
 inline void RowFuncs<T,R>::set_null_unique(size_t col_ndx)
 {
@@ -586,10 +585,6 @@
 
 template<class T, class R>
 inline void RowFuncs<T,R>::insert_substring(size_t col_ndx, size_t pos, StringData value)
-=======
-template <class T, class R>
-inline void RowFuncs<T, R>::insert_substring(size_t col_ndx, size_t pos, StringData value)
->>>>>>> 107a3876
 {
     table()->insert_substring(col_ndx, row_ndx(), pos, value); // Throws
 }
