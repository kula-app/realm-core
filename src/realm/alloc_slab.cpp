/*************************************************************************
 *
 * Copyright 2016 Realm Inc.
 *
 * Licensed under the Apache License, Version 2.0 (the "License");
 * you may not use this file except in compliance with the License.
 * You may obtain a copy of the License at
 *
 * http://www.apache.org/licenses/LICENSE-2.0
 *
 * Unless required by applicable law or agreed to in writing, software
 * distributed under the License is distributed on an "AS IS" BASIS,
 * WITHOUT WARRANTIES OR CONDITIONS OF ANY KIND, either express or implied.
 * See the License for the specific language governing permissions and
 * limitations under the License.
 *
 **************************************************************************/

#include <cinttypes>
#include <type_traits>
#include <exception>
#include <algorithm>
#include <memory>
#include <mutex>
#include <map>
#include <atomic>

#ifdef REALM_DEBUG
#include <iostream>
#endif

#ifdef REALM_SLAB_ALLOC_DEBUG
#include <cstdlib>
#endif

#include <realm/util/encrypted_file_mapping.hpp>
#include <realm/util/miscellaneous.hpp>
#include <realm/util/terminate.hpp>
#include <realm/util/thread.hpp>
#include <realm/array.hpp>
#include <realm/alloc_slab.hpp>

using namespace realm;
using namespace realm::util;


namespace {

#ifdef REALM_SLAB_ALLOC_DEBUG
std::map<ref_type, void*> malloc_debug_map;
#endif

class InvalidFreeSpace : std::exception {
public:
    const char* what() const noexcept override
    {
        return "Free space tracking was lost due to out-of-memory";
    }
};

std::atomic<size_t> total_slab_allocated(0);

} // anonymous namespace

size_t SlabAlloc::get_total_slab_size() noexcept
{
    return total_slab_allocated;
}

SlabAlloc::SlabAlloc()
{
    m_initial_section_size = 1UL << section_shift; // page_size();
    m_free_space_state = free_space_Clean;
    m_baseline = 0;
}

util::File& SlabAlloc::get_file()
{
    return m_file;
}


const SlabAlloc::Header SlabAlloc::empty_file_header = {
    {0, 0}, // top-refs
    {'T', '-', 'D', 'B'},
    {0, 0}, // undecided file format
    0,      // reserved
    0       // flags (lsb is select bit)
};


void SlabAlloc::init_streaming_header(Header* streaming_header, int file_format_version)
{
    using storage_type = std::remove_reference<decltype(Header::m_file_format[0])>::type;
    REALM_ASSERT(!util::int_cast_has_overflow<storage_type>(file_format_version));
    *streaming_header = {
        {0xFFFFFFFFFFFFFFFFULL, 0}, // top-refs
        {'T', '-', 'D', 'B'},
        {storage_type(file_format_version), 0},
        0, // reserved
        0  // flags (lsb is select bit)
    };
}


class SlabAlloc::ChunkRefEq {
public:
    ChunkRefEq(ref_type ref) noexcept
        : m_ref(ref)
    {
    }
    bool operator()(const Chunk& chunk) const noexcept
    {
        return chunk.ref == m_ref;
    }

private:
    ref_type m_ref;
};


class SlabAlloc::ChunkRefEndEq {
public:
    ChunkRefEndEq(ref_type ref) noexcept
        : m_ref(ref)
    {
    }
    bool operator()(const Chunk& chunk) const noexcept
    {
        return chunk.ref + chunk.size == m_ref;
    }

private:
    ref_type m_ref;
};


class SlabAlloc::SlabRefEndEq {
public:
    SlabRefEndEq(ref_type ref) noexcept
        : m_ref(ref)
    {
    }
    bool operator()(const Slab& slab) const noexcept
    {
        return slab.ref_end == m_ref;
    }

private:
    ref_type m_ref;
};

inline SlabAlloc::Slab::Slab(ref_type r, size_t s)
    : ref_end(r)
    , size(s)
{
<<<<<<< HEAD
    addr = static_cast<char*>(util::mmap_anon(size));
#if REALM_ENABLE_ALLOC_SET_ZERO
    std::fill(addr, addr + size, 0);
#endif
}

SlabAlloc::Slab::~Slab()
{
    if (addr)
        util::munmap(addr, 1UL << section_shift);
=======
    total_slab_allocated.fetch_add(s, std::memory_order_relaxed);
    std::fill(addr.get(), addr.get() + size, 0);
}

inline SlabAlloc::Slab::~Slab()
{
    total_slab_allocated.fetch_sub(size, std::memory_order_relaxed);
>>>>>>> 2f707962
}

void SlabAlloc::detach() noexcept
{
    delete[] m_ref_translation_ptr;
    m_ref_translation_ptr.store(nullptr);
    m_translation_table_size = 0;
    set_read_only(true);
    purge_old_mappings(static_cast<uint64_t>(-1), 0);
    m_compatibility_mapping.unmap();
    m_sections_in_compatibility_mapping = 0;
    switch (m_attach_mode) {
        case attach_None:
            break;
        case attach_UsersBuffer:
            break;
        case attach_OwnedBuffer:
            delete[] m_data;
            break;
        case attach_SharedFile:
        case attach_UnsharedFile:
            m_data = 0;
            m_mappings.clear();
            m_youngest_live_version = 0;
            m_file.close();
            break;
        default:
            REALM_UNREACHABLE();
    }

    // Release all allocated memory - this forces us to create new
    // slabs after re-attaching thereby ensuring that the slabs are
    // placed correctly (logically) after the end of the file.
    m_slabs.clear();
    clear_freelists();

    m_attach_mode = attach_None;
}


SlabAlloc::~SlabAlloc() noexcept
{
#ifdef REALM_DEBUG
    if (is_attached()) {
        // A shared group does not guarantee that all space is free
        if (m_attach_mode != attach_SharedFile) {
            // No point inchecking if free space info is invalid
            if (m_free_space_state != free_space_Invalid) {
                if (REALM_COVER_NEVER(!is_all_free())) {
                    print();
#ifndef REALM_SLAB_ALLOC_DEBUG
                    std::cerr << "To get the stack-traces of the corresponding allocations,"
                                 "first compile with REALM_SLAB_ALLOC_DEBUG defined,"
                                 "then run under Valgrind with --leak-check=full\n";
                    REALM_TERMINATE("SlabAlloc detected a leak");
#endif
                }
            }
        }
    }
#endif

    if (is_attached())
        detach();
}


MemRef SlabAlloc::do_alloc(size_t size)
{
    CriticalSection cs(changes);
    REALM_ASSERT(0 < size);
    REALM_ASSERT((size & 0x7) == 0); // only allow sizes that are multiples of 8
    REALM_ASSERT(is_attached());
    REALM_ASSERT(size < 1 * 1024 * 1024 * 1024);

    // If we failed to correctly record free space, new allocations cannot be
    // carried out until the free space record is reset.
    if (REALM_COVER_NEVER(m_free_space_state == free_space_Invalid))
        throw InvalidFreeSpace();

    m_free_space_state = free_space_Dirty;
    m_commit_size += size;

    // minimal allocation is sizeof(FreeListEntry)
    if (size < sizeof(FreeBlock))
        size = sizeof(FreeBlock);
    // align to multipla of 8
    if (size & 0x7)
        size = (size + 7) & ~0x7;

    FreeBlock* entry = allocate_block(static_cast<int>(size));
    mark_allocated(entry);
    ref_type ref = entry->ref;

#ifdef REALM_DEBUG
    if (REALM_COVER_NEVER(m_debug_out))
        std::cerr << "Alloc ref: " << ref << " size: " << size << "\n";
#endif

    char* addr = reinterpret_cast<char*>(entry);
    REALM_ASSERT(addr == translate(ref));

#if REALM_ENABLE_ALLOC_SET_ZERO
    std::fill(addr, addr + size, 0);
#endif
#ifdef REALM_SLAB_ALLOC_DEBUG
    malloc_debug_map[ref] = malloc(1);
#endif
    REALM_ASSERT_EX(ref >= m_baseline, ref, m_baseline);
    return MemRef(addr, ref, *this);
}

SlabAlloc::FreeBlock* SlabAlloc::get_prev_block_if_mergeable(SlabAlloc::FreeBlock* entry)
{
    auto bb = bb_before(entry);
    if (bb->block_before_size <= 0)
        return nullptr; // no prev block, or it is in use
    return block_before(bb);
}

SlabAlloc::FreeBlock* SlabAlloc::get_next_block_if_mergeable(SlabAlloc::FreeBlock* entry)
{
    auto bb = bb_after(entry);
    if (bb->block_after_size <= 0)
        return nullptr; // no next block, or it is in use
    return block_after(bb);
}

SlabAlloc::FreeList SlabAlloc::find(int size)
{
    FreeList retval;
    retval.it = m_block_map.lower_bound(size);
    if (retval.it != m_block_map.end()) {
        retval.size = retval.it->first;
    }
    else {
        retval.size = 0;
    }
    return retval;
}

SlabAlloc::FreeList SlabAlloc::find_larger(FreeList hint, int size)
{
    int needed_size = size + sizeof(BetweenBlocks) + sizeof(FreeBlock);
    while (hint.it != m_block_map.end() && hint.it->first < needed_size)
        ++hint.it;
    if (hint.it == m_block_map.end())
        hint.size = 0; // indicate "not found"
    return hint;
}

SlabAlloc::FreeBlock* SlabAlloc::pop_freelist_entry(FreeList list)
{
    FreeBlock* retval = list.it->second;
    FreeBlock* header = retval->next;
    if (header == retval)
        m_block_map.erase(list.it);
    else
        list.it->second = header;
    retval->unlink();
    return retval;
}

void SlabAlloc::FreeBlock::unlink()
{
    auto _next = next;
    auto _prev = prev;
    _next->prev = prev;
    _prev->next = next;
    clear_links();
}

void SlabAlloc::remove_freelist_entry(FreeBlock* entry)
{
    int size = bb_before(entry)->block_after_size;
    auto it = m_block_map.find(size);
    REALM_ASSERT(it != m_block_map.end());
    auto header = it->second;
    if (header == entry) {
        header = entry->next;
        if (header == entry)
            m_block_map.erase(it);
        else
            it->second = header;
    }
    entry->unlink();
}

void SlabAlloc::push_freelist_entry(FreeBlock* entry)
{
    int size = bb_before(entry)->block_after_size;
    FreeBlock* header;
    auto it = m_block_map.find(size);
    if (it != m_block_map.end()) {
        header = it->second;
        it->second = entry;
        entry->next = header;
        entry->prev = header->prev;
        entry->prev->next = entry;
        entry->next->prev = entry;
    }
    else {
        header = nullptr;
        m_block_map[size] = entry;
        entry->next = entry->prev = entry;
    }
}

void SlabAlloc::mark_freed(FreeBlock* entry, int size)
{
    auto bb = bb_before(entry);
    REALM_ASSERT(bb->block_after_size < 0);
    REALM_ASSERT(bb->block_after_size == -size);
    bb->block_after_size = 0 - bb->block_after_size;
    bb = bb_after(entry);
    REALM_ASSERT(bb->block_before_size < 0);
    REALM_ASSERT(bb->block_before_size == -size);
    bb->block_before_size = 0 - bb->block_before_size;
}

void SlabAlloc::mark_allocated(FreeBlock* entry)
{
    auto bb = bb_before(entry);
    REALM_ASSERT(bb->block_after_size > 0);
    auto bb2 = bb_after(entry);
    bb->block_after_size = 0 - bb->block_after_size;
    REALM_ASSERT(bb2->block_before_size > 0);
    bb2->block_before_size = 0 - bb2->block_before_size;
}

SlabAlloc::FreeBlock* SlabAlloc::allocate_block(int size)
{
    FreeList list = find(size);
    if (list.found_exact(size)) {
        return pop_freelist_entry(list);
    }
    // no exact matches.
    list = find_larger(list, size);
    FreeBlock* block;
    if (list.found_something()) {
        block = pop_freelist_entry(list);
    }
    else {
        block = grow_slab();
    }
    FreeBlock* remaining = break_block(block, size);
    if (remaining)
        push_freelist_entry(remaining);
    REALM_ASSERT(size_from_block(block) == size);
    return block;
}

SlabAlloc::FreeBlock* SlabAlloc::slab_to_entry(const Slab& slab, ref_type ref_start)
{
    auto bb = reinterpret_cast<BetweenBlocks*>(slab.addr);
    bb->block_before_size = 0;
    int block_size = static_cast<int>(slab.ref_end - ref_start - 2 * sizeof(BetweenBlocks));
    bb->block_after_size = block_size;
    auto entry = block_after(bb);
    entry->clear_links();
    entry->ref = ref_start + sizeof(BetweenBlocks);
    bb = bb_after(entry);
    bb->block_before_size = block_size;
    bb->block_after_size = 0;
    return entry;
}

void SlabAlloc::clear_freelists()
{
    m_block_map.clear();
}

void SlabAlloc::rebuild_freelists_from_slab()
{
    clear_freelists();
    ref_type ref_start = align_size_to_section_boundary(m_baseline.load(std::memory_order_relaxed));
    for (const auto& e : m_slabs) {
        FreeBlock* entry = slab_to_entry(e, ref_start);
        push_freelist_entry(entry);
        ref_start = e.ref_end;
    }
}

SlabAlloc::FreeBlock* SlabAlloc::break_block(FreeBlock* block, int new_size)
{
    int size = size_from_block(block);
    int remaining_size = size - (new_size + sizeof(BetweenBlocks));
    if (remaining_size < static_cast<int>(sizeof(FreeBlock)))
        return nullptr;
    bb_after(block)->block_before_size = remaining_size;
    bb_before(block)->block_after_size = new_size;
    auto bb_between = bb_after(block);
    bb_between->block_before_size = new_size;
    bb_between->block_after_size = remaining_size;
    FreeBlock* remaining_block = block_after(bb_between);
    remaining_block->ref = block->ref + new_size + sizeof(BetweenBlocks);
    remaining_block->clear_links();
    block->clear_links();
    return remaining_block;
}

SlabAlloc::FreeBlock* SlabAlloc::merge_blocks(FreeBlock* first, FreeBlock* last)
{
    int size_first = size_from_block(first);
    int size_last = size_from_block(last);
    int new_size = size_first + size_last + sizeof(BetweenBlocks);
    bb_before(first)->block_after_size = new_size;
    bb_after(last)->block_before_size = new_size;
    return first;
}

SlabAlloc::FreeBlock* SlabAlloc::grow_slab()
{
    // Allocate new slab. We allocate a full section but use mmap, so it'll
    // be paged in on demand.
    size_t new_size = 1UL << section_shift;

    ref_type ref;
    if (m_slabs.empty()) {
        ref = align_size_to_section_boundary(m_baseline.load(std::memory_order_relaxed));
    }
    else {
        // Find size of memory that has been modified (through copy-on-write) in current write transaction
        ref_type curr_ref_end = to_size_t(m_slabs.back().ref_end);
        REALM_ASSERT_DEBUG_EX(curr_ref_end >= m_baseline, curr_ref_end, m_baseline);
        ref = curr_ref_end;
    }

    size_t ref_end = ref;
    if (REALM_UNLIKELY(int_add_with_overflow_detect(ref_end, new_size))) {
        throw MaximumFileSizeExceeded("AllocSlab slab ref_end size overflow: " + util::to_string(ref) + " + " +
                                      util::to_string(new_size));
    }

    REALM_ASSERT(matches_section_boundary(ref));
    REALM_ASSERT(matches_section_boundary(ref_end));

    std::lock_guard<std::mutex> lock(m_mapping_mutex);
    // Create new slab and add to list of slabs
    m_slabs.emplace_back(ref_end, new_size); // Throws
    const Slab& slab = m_slabs.back();
    extend_fast_mapping_with_slab(slab.addr);

    // build a single block from that entry
    return slab_to_entry(slab, ref);
}


void SlabAlloc::do_free(ref_type ref, char* addr)
{
    REALM_ASSERT_3(translate(ref), ==, addr);
    CriticalSection cs(changes);

    bool read_only = is_read_only(ref);
#ifdef REALM_SLAB_ALLOC_DEBUG
    free(malloc_debug_map[ref]);
#endif

    // Get size from segment
    size_t size =
        read_only ? NodeHeader::get_byte_size_from_header(addr) : NodeHeader::get_capacity_from_header(addr);

#ifdef REALM_DEBUG
    if (REALM_COVER_NEVER(m_debug_out))
        std::cerr << "Free ref: " << ref << " size: " << size << "\n";
#endif

    if (REALM_COVER_NEVER(m_free_space_state == free_space_Invalid))
        return;

    // Mutable memory cannot be freed unless it has first been allocated, and
    // any allocation puts free space tracking into the "dirty" state.
    REALM_ASSERT_3(read_only, ||, m_free_space_state == free_space_Dirty);

    m_free_space_state = free_space_Dirty;

    if (read_only) {
        // Free space in read only segment is tracked separately
        try {
            REALM_ASSERT_RELEASE(ref != 0);
            REALM_ASSERT_RELEASE_EX(!(ref & 7), ref);
            auto next = m_free_read_only.lower_bound(ref);
            if (next != m_free_read_only.end()) {
                REALM_ASSERT_RELEASE_EX(ref + size <= next->first, ref, size, next->first, next->second);
                // See if element can be combined with next element
                if (ref + size == next->first) {
                    size += next->second;
                    next = m_free_read_only.erase(next);
                }
            }
            if (!m_free_read_only.empty() && next != m_free_read_only.begin()) {
                // There must be a previous element - see if we can merge
                auto prev = next;
                prev--;

                REALM_ASSERT_RELEASE_EX(prev->first + prev->second <= ref, ref, size, prev->first, prev->second);
                // See if element can be combined with previous element
                // We can do that just by adding the size
                if (prev->first + prev->second == ref) {
                    prev->second += size;
                    return; // Done!
                }
                m_free_read_only.emplace_hint(prev, ref, size); // Throws
            }
            else {
                m_free_read_only.emplace(ref, size); // Throws
            }
        }
        catch (...) {
            m_free_space_state = free_space_Invalid;
        }
    }
    else {
        m_commit_size -= size;

        // fixup size to take into account the allocator's need to store a FreeBlock in a freed block
        if (size < sizeof(FreeBlock))
            size = sizeof(FreeBlock);
        // align to multipla of 8
        if (size & 0x7)
            size = (size + 7) & ~0x7;

        FreeBlock* e = reinterpret_cast<FreeBlock*>(addr);
        REALM_ASSERT_RELEASE(size < 2UL * 1024 * 1024 * 1024);
        mark_freed(e, static_cast<int>(size));
        free_block(ref, e);
    }
}

void SlabAlloc::free_block(ref_type ref, SlabAlloc::FreeBlock* block)
{
    // merge with surrounding blocks if possible
    block->ref = ref;
    FreeBlock* prev = get_prev_block_if_mergeable(block);
    if (prev) {
        remove_freelist_entry(prev);
        block = merge_blocks(prev, block);
    }
    FreeBlock* next = get_next_block_if_mergeable(block);
    if (next) {
        remove_freelist_entry(next);
        block = merge_blocks(block, next);
    }
    push_freelist_entry(block);
}

size_t SlabAlloc::consolidate_free_read_only()
{
    CriticalSection cs(changes);
    if (REALM_COVER_NEVER(m_free_space_state == free_space_Invalid))
        throw InvalidFreeSpace();

    return m_free_read_only.size();
}


MemRef SlabAlloc::do_realloc(size_t ref, char* addr, size_t old_size, size_t new_size)
{
    REALM_ASSERT_DEBUG(translate(ref) == addr);
    REALM_ASSERT(0 < new_size);
    REALM_ASSERT((new_size & 0x7) == 0); // only allow sizes that are multiples of 8

    // FIXME: Check if we can extend current space. In that case, remember to
    // check whether m_free_space_state == free_state_Invalid. Also remember to
    // fill with zero if REALM_ENABLE_ALLOC_SET_ZERO is non-zero.

    // Allocate new space
    MemRef new_mem = do_alloc(new_size); // Throws

    // Copy existing segment
    char* new_addr = new_mem.get_addr();
    realm::safe_copy_n(addr, old_size, new_addr);

    // Add old segment to freelist
    do_free(ref, addr);

#ifdef REALM_DEBUG
    if (REALM_COVER_NEVER(m_debug_out)) {
        std::cerr << "Realloc orig_ref: " << ref << " old_size: " << old_size << " new_ref: " << new_mem.get_ref()
                  << " new_size: " << new_size << "\n";
    }
#endif // REALM_DEBUG

    return new_mem;
}


char* SlabAlloc::do_translate(ref_type) const noexcept
{
    REALM_ASSERT(false); // never come here
    return nullptr;
}


int SlabAlloc::get_committed_file_format_version() const noexcept
{
    if (m_mappings.size()) {
        // if we have mapped a file, m_mappings will have at least one mapping and
        // the first will be to the start of the file. Don't come here, if we're
        // just attaching a buffer. They don't have mappings.
        realm::util::encryption_read_barrier(m_mappings[0], 0, sizeof(Header));
    }
    const Header& header = *reinterpret_cast<const Header*>(m_data);
    int slot_selector = ((header.m_flags & SlabAlloc::flags_SelectBit) != 0 ? 1 : 0);
    int file_format_version = int(header.m_file_format[slot_selector]);
    return file_format_version;
}

bool SlabAlloc::is_file_on_streaming_form(const Header& header)
{
    // LIMITATION: Only come here if we've already had a read barrier for the affected part of the file
    int slot_selector = ((header.m_flags & SlabAlloc::flags_SelectBit) != 0 ? 1 : 0);
    uint_fast64_t ref = uint_fast64_t(header.m_top_ref[slot_selector]);
    return (slot_selector == 0 && ref == 0xFFFFFFFFFFFFFFFFULL);
}

ref_type SlabAlloc::get_top_ref(const char* buffer, size_t len)
{
    // LIMITATION: Only come here if we've already had a read barrier for the affected part of the file
    const Header& header = reinterpret_cast<const Header&>(*buffer);
    int slot_selector = ((header.m_flags & SlabAlloc::flags_SelectBit) != 0 ? 1 : 0);
    if (is_file_on_streaming_form(header)) {
        const StreamingFooter& footer = *(reinterpret_cast<const StreamingFooter*>(buffer + len) - 1);
        return ref_type(footer.m_top_ref);
    }
    else {
        return to_ref(header.m_top_ref[slot_selector]);
    }
}


ref_type SlabAlloc::attach_file(const std::string& file_path, Config& cfg)
{
    m_cfg = cfg;
    // ExceptionSafety: If this function throws, it must leave the allocator in
    // the detached state.

    REALM_ASSERT(!is_attached());

    // When 'read_only' is true, this function will throw InvalidDatabase if the
    // file exists already but is empty. This can happen if another process is
    // currently creating it. Note however, that it is only legal for multiple
    // processes to access a database file concurrently if it is done via a
    // SharedGroup, and in that case 'read_only' can never be true.
    REALM_ASSERT(!(cfg.is_shared && cfg.read_only));
    // session_initiator can be set *only* if we're shared.
    REALM_ASSERT(cfg.is_shared || !cfg.session_initiator);
    // clear_file can be set *only* if we're the first session.
    REALM_ASSERT(cfg.session_initiator || !cfg.clear_file);

    // Create a deep copy of the file_path string, otherwise it can appear that
    // users are leaking paths because string assignment operator implementations might
    // actually be reference counting with copy-on-write. If our all_files map
    // holds onto these references (since it is still reachable memory) it can appear
    // as a leak in the user application, but it is actually us (and that's ok).
    const std::string path = file_path.c_str();

    using namespace realm::util;
    File::AccessMode access = cfg.read_only ? File::access_ReadOnly : File::access_ReadWrite;
    File::CreateMode create = cfg.read_only || cfg.no_create ? File::create_Never : File::create_Auto;
    // FIXME: Currently we cannot enforce read-only mode on every allocation
    // in the shared slab allocator, because we always create a minimal group
    // representation in memory, even in a read-transaction, if the file is empty.
    // m_is_read_only = cfg.read_only;
    set_read_only(false);
    m_file.open(path.c_str(), access, create, 0); // Throws
    auto physical_file_size = m_file.get_size();
    // Note that get_size() may (will) return a different size before and after
    // the call below to set_encryption_key.
    m_file.set_encryption_key(cfg.encryption_key);
    File::CloseGuard fcg(m_file);

    size_t size = 0;
    // The size of a database file must not exceed what can be encoded in
    // size_t.
    if (REALM_UNLIKELY(int_cast_with_overflow_detect(m_file.get_size(), size)))
        throw InvalidDatabase("Realm file too large", path);
    if (cfg.encryption_key && size == 0 && physical_file_size != 0) {
        // The opened file holds data, but is so small it cannot have
        // been created with encryption
        throw std::runtime_error("Attempt to open unencrypted file with encryption key");
    }
    // FIXME: This initialization procedure does not provide sufficient
    // robustness given that processes may be abruptly terminated at any point
    // in time. In unshared mode, we must be able to reliably detect any invalid
    // file as long as its invalidity is due to a terminated serialization
    // process (e.g. due to a power failure). In shared mode we can guarantee
    // that if the database file was ever valid, then it will remain valid,
    // however, there is no way we can ensure that initialization of an empty
    // database file succeeds. Thus, in shared mode we must be able to reliably
    // distiguish between three cases when opening a database file: A) It was
    // never properly initialized. In this case we should simply reinitialize
    // it. B) It looks corrupt. In this case we throw an exception. C) It looks
    // good. In this case we proceede as normal.
    if (size == 0 || cfg.clear_file) {
        if (REALM_UNLIKELY(cfg.read_only))
            throw InvalidDatabase("Read-only access to empty Realm file", path);

        const char* data = reinterpret_cast<const char*>(&empty_file_header);
        m_file.write(data, sizeof empty_file_header); // Throws

        // Pre-alloc initial space
        size_t initial_size = page_size(); // m_initial_section_size;
        m_file.prealloc(initial_size);     // Throws

        bool disable_sync = get_disable_sync_to_disk() || cfg.disable_sync;
        if (!disable_sync)
            m_file.sync(); // Throws

        size = initial_size;
    }
    ref_type top_ref;
    File::Map<char> initial_mapping;
    try {
        File::Map<char> map(m_file, File::access_ReadOnly, size); // Throws
        // we'll read header and (potentially) footer
        realm::util::encryption_read_barrier(map, 0, sizeof(Header));
        realm::util::encryption_read_barrier(map, size - sizeof(Header), sizeof(Header));

        validate_header(map.get_addr(), size, path); // Throws

        top_ref = get_top_ref(map.get_addr(), size);

        m_data = map.get_addr();
        initial_mapping = std::move(map); // replace at end of function
        // with correctly sized chunks instead...
        m_baseline = 0;
        m_attach_mode = cfg.is_shared ? attach_SharedFile : attach_UnsharedFile;
    }
    catch (const DecryptionFailed&) {
        throw InvalidDatabase("Realm file decryption failed", path);
    }
    // make sure that any call to begin_read cause any slab to be placed in free
    // lists correctly
    m_free_space_state = free_space_Invalid; // Odd! FIXME

    // Ensure clean up, if we need to back out:
    DetachGuard dg(*this);

    // make sure the database is not on streaming format. If we did not do this,
    // a later commit would have to do it. That would require coordination with
    // anybody concurrently joining the session, so it seems easier to do it at
    // session initialization, even if it means writing the database during open.
    const Header& header = *reinterpret_cast<const Header*>(m_data);
    if (cfg.session_initiator && is_file_on_streaming_form(header)) {
        const StreamingFooter& footer = *(reinterpret_cast<const StreamingFooter*>(m_data + size) - 1);
        // Don't compare file format version fields as they are allowed to differ.
        // Also don't compare reserved fields (todo, is it correct to ignore?)
        static_cast<void>(header);
        REALM_ASSERT_3(header.m_flags, ==, 0);
        REALM_ASSERT_3(header.m_mnemonic[0], ==, uint8_t('T'));
        REALM_ASSERT_3(header.m_mnemonic[1], ==, uint8_t('-'));
        REALM_ASSERT_3(header.m_mnemonic[2], ==, uint8_t('D'));
        REALM_ASSERT_3(header.m_mnemonic[3], ==, uint8_t('B'));
        REALM_ASSERT_3(header.m_top_ref[0], ==, 0xFFFFFFFFFFFFFFFFULL);
        REALM_ASSERT_3(header.m_top_ref[1], ==, 0);

        REALM_ASSERT_3(footer.m_magic_cookie, ==, footer_magic_cookie);
        {
            File::Map<Header> writable_map(m_file, File::access_ReadWrite, sizeof(Header)); // Throws
            Header& writable_header = *writable_map.get_addr();
            realm::util::encryption_read_barrier(writable_map, 0);
            writable_header.m_top_ref[1] = footer.m_top_ref;
            writable_header.m_file_format[1] = writable_header.m_file_format[0];
            realm::util::encryption_write_barrier(writable_map, 0);
            writable_map.sync();
            realm::util::encryption_read_barrier(writable_map, 0);
            writable_header.m_flags |= flags_SelectBit;
            realm::util::encryption_write_barrier(writable_map, 0);
            writable_map.sync();

            realm::util::encryption_read_barrier(initial_mapping, 0, sizeof(Header));
        }
    }
    int file_format_version = get_committed_file_format_version();
    initial_mapping.unmap();
    m_data = nullptr;

    // We can only safely mmap the file, if its size matches a page boundary. If not,
    // we must change the size to match before mmaping it.
    if (size != round_up_to_page_size(size)) {
        // The file size did not match a page boundary.
        // We must extend the file to a page boundary (unless already there)
        // The file must be extended to match in size prior to being mmapped,
        // as extending it after mmap has undefined behavior.

        // The mapping of the first part of the file *must* be contiguous, because
        // we do not know if the file was created by a version of the code, that took
        // the section boundaries into account. If it wasn't we cannot map it in sections
        // without risking datastructures that cross a mapping boundary.

        // FIXME: This should be replaced by special handling for the older file formats,
        // where we map contiguously but split the mapping into same sized maps afterwards.
        // This will allow os to avoid a lot of mapping manipulations during file open.
        if (cfg.read_only) {

            // If the file is opened read-only, we cannot extend it. This is not a problem,
            // because for a read-only file we assume that it will not change while we use it.
            // This assumption obviously will not hold, if the file is shared by multiple
            // processes or threads with different opening modes.
            // Currently, there is no way to detect if this assumption is violated.
            m_baseline = 0;
            ;
        }
        else {

            if (cfg.session_initiator || !cfg.is_shared) {

                // We can only safely extend the file if we're the session initiator, or if
                // the file isn't shared at all. Extending the file to a page boundary is ONLY
                // done to ensure well defined behavior for memory mappings. It does not matter,
                // that the free space management isn't informed
                size = round_up_to_page_size(size);
                m_file.prealloc(size);
                m_baseline = 0;
            }
            else {
                // Getting here, we have a file of a size that will not work, and without being
                // allowed to extend it. This should not be possible. But allowing a retry is
                // arguably better than giving up and crashing...
                throw Retry();
            }
        }
    }

    reset_free_space_tracking();
    // if the file format is older than version 10 and larger than a section we have
    // to use the compatibility mapping
    // FIXME: For now always use compatibility mapping.
    static_cast<void>(file_format_version); // silence a warning
    if (size > get_section_base(1) /* && file_format_version < 10 */) {
        setup_compatibility_mapping(size);
        m_data = m_compatibility_mapping.get_addr();
    }
    else {
        update_reader_view(size);
        m_data = m_mappings[0].get_addr();
    }
    REALM_ASSERT(m_mappings.size());
    dg.release();  // Do not detach
    fcg.release(); // Do not close
#if REALM_ENABLE_ENCRYPTION
    m_realm_file_info = util::get_file_info_for_file(m_file);
#endif
    return top_ref;
}

void SlabAlloc::setup_compatibility_mapping(size_t file_size)
{
    m_sections_in_compatibility_mapping = int(get_section_index(file_size));
    REALM_ASSERT(m_sections_in_compatibility_mapping);
    m_compatibility_mapping = util::File::Map<char>(get_file(), util::File::access_ReadOnly, file_size);
    // fake that we've only mapped the number of full sections in order
    // to allow additional mappings to start aligned to a section boundary,
    // even though the compatibility mapping may extend further.
    m_baseline = get_section_base(m_sections_in_compatibility_mapping);
    update_reader_view(file_size);
}

void SlabAlloc::note_reader_start(void* reader_id)
{
#if REALM_ENABLE_ENCRYPTION
    if (m_realm_file_info)
        util::encryption_note_reader_start(*m_realm_file_info, reader_id);
#else
    static_cast<void>(reader_id);
#endif
}

void SlabAlloc::note_reader_end(void* reader_id)
{
#if REALM_ENABLE_ENCRYPTION
    if (m_realm_file_info)
        util::encryption_note_reader_end(*m_realm_file_info, reader_id);
#else
    static_cast<void>(reader_id);
#endif
}

ref_type SlabAlloc::attach_buffer(const char* data, size_t size)
{
    // ExceptionSafety: If this function throws, it must leave the allocator in
    // the detached state.

    REALM_ASSERT(!is_attached());
    REALM_ASSERT(size <= (1UL << section_shift));
    // Verify the data structures
    std::string path; // No path
    validate_header(data, size, path); // Throws

    ref_type top_ref = get_top_ref(data, size);

    m_data = data;
    size = align_size_to_section_boundary(size);
    m_baseline = size;
    m_attach_mode = attach_UsersBuffer;

    m_translation_table_size = 1;
    m_ref_translation_ptr = new RefTranslation[1];
#if REALM_ENABLE_ENCRYPTION
    m_ref_translation_ptr[0] = {const_cast<char*>(m_data), nullptr};
#else
    m_ref_translation_ptr[0] = {const_cast<char*>(m_data)};
#endif
    // Below this point (assignment to `m_attach_mode`), nothing must throw.

    return top_ref;
}


void SlabAlloc::attach_empty()
{
    // ExceptionSafety: If this function throws, it must leave the allocator in
    // the detached state.

    REALM_ASSERT(!is_attached());

    m_attach_mode = attach_OwnedBuffer;
    m_data = nullptr; // Empty buffer

    // Below this point (assignment to `m_attach_mode`), nothing must throw.

    // No ref must ever be less than the header size, so we will use that as the
    // baseline here.
    size_t size = align_size_to_section_boundary(sizeof(Header));
    m_baseline = size;
    m_translation_table_size = 1;
    m_ref_translation_ptr = new RefTranslation[1];
#if REALM_ENABLE_ENCRYPTION
    m_ref_translation_ptr[0] = {nullptr, nullptr};
#else
    m_ref_translation_ptr[0] = {nullptr};
#endif
}

void SlabAlloc::throw_header_exception(std::string msg, const Header& header, const std::string& path)
{
    char buf[256];
    sprintf(buf,
            ". top_ref[0]: %" PRIX64 ", top_ref[1]: %" PRIX64 ", "
            "mnemonic: %X %X %X %X, fmt[0]: %d, fmt[1]: %d, flags: %X",
            header.m_top_ref[0], header.m_top_ref[1], header.m_mnemonic[0], header.m_mnemonic[1],
            header.m_mnemonic[2], header.m_mnemonic[3], header.m_file_format[0], header.m_file_format[1],
            header.m_flags);
    msg += buf;
    throw InvalidDatabase(msg, path);
}

void SlabAlloc::validate_header(const char* data, size_t size, const std::string& path)
{
    const Header& header = *reinterpret_cast<const Header*>(data);

    // Verify that size is sane and 8-byte aligned
    if (REALM_UNLIKELY(size < sizeof(Header) || size % 8 != 0)) {
        std::string msg = "Realm file has bad size (" + util::to_string(size) + ")";
        throw InvalidDatabase(msg, path);
    }

    // First four bytes of info block is file format id
    if (REALM_UNLIKELY(!(char(header.m_mnemonic[0]) == 'T' && char(header.m_mnemonic[1]) == '-' &&
                         char(header.m_mnemonic[2]) == 'D' && char(header.m_mnemonic[3]) == 'B')))
        throw_header_exception("Invalid mnemonic", header, path);

    // Last bit in info block indicates which top_ref block is valid
    int slot_selector = ((header.m_flags & SlabAlloc::flags_SelectBit) != 0 ? 1 : 0);

    // Top-ref must always point within buffer
    uint_fast64_t top_ref = uint_fast64_t(header.m_top_ref[slot_selector]);
    if (slot_selector == 0 && top_ref == 0xFFFFFFFFFFFFFFFFULL) {
        if (REALM_UNLIKELY(size < sizeof(Header) + sizeof(StreamingFooter))) {
            std::string msg = "Invalid streaming format size (" + util::to_string(size) + ")";
            throw InvalidDatabase(msg, path);
        }
        const StreamingFooter& footer = *(reinterpret_cast<const StreamingFooter*>(data + size) - 1);
        top_ref = footer.m_top_ref;
        if (REALM_UNLIKELY(footer.m_magic_cookie != footer_magic_cookie)) {
            std::string msg = "Invalid streaming format cookie (" + util::to_string(footer.m_magic_cookie) + ")";
            throw InvalidDatabase(msg, path);
        }
    }
    if (REALM_UNLIKELY(top_ref % 8 != 0)) {
        std::string msg = "Top ref not aligned (" + util::to_string(top_ref) + ")";
        throw_header_exception(msg, header, path);
    }
    if (REALM_UNLIKELY(top_ref >= size)) {
        std::string msg = "Top ref outside file (size = " + util::to_string(size) + ")";
        throw_header_exception(msg, header, path);
    }
}


size_t SlabAlloc::get_total_size() const noexcept
{
    return m_slabs.empty() ? size_t(m_baseline.load(std::memory_order_relaxed)) : m_slabs.back().ref_end;
}


void SlabAlloc::reset_free_space_tracking()
{
    CriticalSection cs(changes);
    if (is_free_space_clean())
        return;

    // Free all scratch space (done after all data has
    // been commited to persistent space)
    m_free_read_only.clear();

    while (m_slabs.size() > 1) {
        if (reduce_fast_mapping_with_slab(m_slabs.back().addr)) {
            m_slabs.pop_back();
        }
        else {
            break;
        }
    }

    rebuild_freelists_from_slab();
    m_free_space_state = free_space_Clean;
    m_commit_size = 0;
}

inline bool randomly_false_in_debug(bool x)
{
#ifdef REALM_DEBUG
    if (x)
        return (std::rand() & 1);
#endif
    return x;
}


/*
  Memory mapping

  To make ref->ptr translation fast while also avoiding to have to memory map the entire file
  contiguously (which is a problem for large files on 32-bit devices and most iOS devices), it is
  essential to map the file in even sized sections.

  These sections must be large enough to hold one or more of the largest arrays, which can be up
  to 16MB. You can only mmap file space which has been allocated to a file. If you mmap a range
  which extends beyond the last page of a file, the result is undefined, so we can't do that.
  We don't want to extend the file in increments as large as the chunk size.

  The approach chosen on unixes is to only reserve a *virtual address range* large enough for
  a chunk, and then gradually re-map it as the file grows. Having reserved it first, we're
  guaranteed that the remapping operation will succeed. This allows us to ensure that any
  existing mapping continues to stay valid even as new mappings are added. This is crucial
  for sharing the mapping between multiple readers.

  Unfortunately, there are no similar guarantees on Windows. On Windows you *can* reserve
  address space for a full chunk, but you cannot remap only a portion of it. Only the full
  section. Furthermore, you have to first release the reserved address space and then map
  the file. This conceivably allows a different thread asking for virtual memory to grab
  it between it is released and the file is mapped. Another complication is that on Windows
  you cannot subdivide or coalesce a mapping range, because established mappings are identified
  solely by their starting address, not as a range.

  On Windows we choose to grow by creating a new larger memory mapping, which replaces the
  old one in the mapping table. However, we must keep the old mapping open, because older
  read transactions will continue to use it. Hence, the replaced mappings are accumulated
  and only cleaned out once we know that no transaction can refer to them anymore.

  Interaction with encryption

  When encryption is enabled, the memory mapping is to temporary memory, not the file.
  The binding to the file is done by software. This allows us to "cheat" and allocate
  entire sections. With encryption, it doesn't matter if the mapped memory logically
  extends beyond the end of file, because it will not be accessed.

  The following "branching out" is placed in "file.cpp":

  Operation:   Encryption:           No encryption, Unixes:     No encryption, Windows:

  reserve      allocate req          reserve chunk              no-op
  extend       no-op                 remap part of reservation  allocate req (*)
  mmap         allocate req          allocate req               allocate req

  (*) If the mapping is already established for part of the requested area, then
      extend() fail, and we must preserve the earlier mapping as described above,
      then create a new one.

  Growing/Changing the mapping table.

  There are two mapping tables:

  * m_mappings: This is the "source of truth" about what the current mapping is.
    It is only accessed under lock.
  * m_fast_mapping: This is generated to match m_mappings, but is also accessed without
    any locking from the translate function. Because of the lock free operation this
    table can only be extended. Entries in it cannot be changed. The fast mapping also
    maps the slab area used for allocations - as mappings are added, the slab area *moves*,
    corresponding to the movement of m_baseline. This movement does not need to trigger
    generation of a new m_fast_mapping table, because it is only relevant to memory
    allocation and release, which is already serialized (since write transactions are
    single threaded).

  When m_mappings is changed due to an extend operation changing a mapping, or when
  it has grown such that it cannot be reflected in m_fast_mapping:

  * A new fast mapping table is created. The old one is not modified.
  * The old one is held in a waiting area until it is no longer relevant because no
    live transaction can refer to it any more.

 */
void SlabAlloc::update_reader_view(size_t file_size)
{
    std::lock_guard<std::mutex> lock(m_mapping_mutex);
    if (file_size <= m_baseline.load(std::memory_order_relaxed)) {
        return;
    }
    REALM_ASSERT(file_size % 8 == 0); // 8-byte alignment required
    REALM_ASSERT(m_attach_mode == attach_SharedFile || m_attach_mode == attach_UnsharedFile);
    REALM_ASSERT_DEBUG(is_free_space_clean());
    bool requires_new_translation = false;

    // Extend mapping by adding sections, or by extending sections
    size_t old_baseline = m_baseline.load(std::memory_order_relaxed);
    auto old_slab_base = align_size_to_section_boundary(old_baseline);
    size_t old_num_sections = get_section_index(old_slab_base);
    REALM_ASSERT(m_mappings.size() == old_num_sections - m_sections_in_compatibility_mapping);
    m_baseline.store(file_size, std::memory_order_relaxed);
    {
        // 0. Special case: figure out if extension is to be done entirely within a single
        // existing mapping. This is the case if the new baseline (which must be larger
        // then the old baseline) is still below the old base of the slab area.
        auto mapping_index = old_num_sections - 1 - m_sections_in_compatibility_mapping;
        if (file_size < old_slab_base) {
            size_t section_start_offset = get_section_base(old_num_sections - 1);
            size_t section_size = file_size - section_start_offset;
            auto ok = m_mappings[mapping_index].extend(m_file, File::access_ReadOnly, section_size);
            ok = randomly_false_in_debug(ok);
            if (!ok) {
                requires_new_translation = true;
                size_t section_reservation = get_section_base(old_num_sections) - section_start_offset;
                // save the old mapping/keep it open
                OldMapping oldie(m_youngest_live_version, m_mappings[mapping_index]);
                m_old_mappings.emplace_back(std::move(oldie));
                m_mappings[mapping_index].reserve(m_file, File::access_ReadOnly, section_start_offset,
                                                  section_reservation);
                ok = m_mappings[mapping_index].extend(m_file, File::access_ReadOnly, section_size);
                m_mapping_version++;
            }
            REALM_ASSERT(ok);
        }
        else { // extension stretches over multiple sections:

            // 1. figure out if there is a partially completed mapping, that we need to extend
            // to cover a full mapping section
            if (old_baseline < old_slab_base) {
                size_t section_start_offset = get_section_base(old_num_sections - 1);
                size_t section_size = old_slab_base - section_start_offset;
                auto ok = m_mappings[mapping_index].extend(m_file, File::access_ReadOnly, section_size);
                ok = randomly_false_in_debug(ok);
                if (!ok) {
                    // we could not extend the old mapping, so replace it with a full, new one
                    requires_new_translation = true;
                    size_t section_reservation = get_section_base(old_num_sections) - section_start_offset;
                    REALM_ASSERT(section_size == section_reservation);
                    // save the old mapping/keep it open
                    OldMapping oldie(m_youngest_live_version, m_mappings[mapping_index]);
                    m_old_mappings.emplace_back(std::move(oldie));
                    m_mappings[mapping_index] =
                        util::File::Map<char>(m_file, section_start_offset, File::access_ReadOnly, section_size);
                    m_mapping_version++;
                }
            }

            // 2. add any full mappings
            //  - figure out how many full mappings we need to match the requested size
            auto new_slab_base = align_size_to_section_boundary(file_size);
            size_t num_full_mappings = get_section_index(file_size) - m_sections_in_compatibility_mapping;
            size_t num_mappings = get_section_index(new_slab_base) - m_sections_in_compatibility_mapping;
            size_t old_num_mappings = old_num_sections - m_sections_in_compatibility_mapping;
            if (num_mappings > old_num_mappings) {
                // we can't just resize the vector since Maps do not support copy constructionn:
                // m_mappings.resize(num_mappings);
                std::vector<util::File::Map<char>> next_mapping(num_mappings);
                for (size_t i = 0; i < old_num_mappings; ++i) {
                    next_mapping[i] = std::move(m_mappings[i]);
                }
                m_mappings = std::move(next_mapping);
            }

            for (size_t k = old_num_mappings; k < num_full_mappings; ++k) {
                size_t section_start_offset = get_section_base(k + m_sections_in_compatibility_mapping);
                size_t section_size =
                    get_section_base(1 + k + m_sections_in_compatibility_mapping) - section_start_offset;
                m_mappings[k] =
                    util::File::Map<char>(m_file, section_start_offset, File::access_ReadOnly, section_size);
            }

            // 3. add a final partial mapping if needed
            if (file_size < new_slab_base) {
                REALM_ASSERT(num_mappings == num_full_mappings + 1);
                size_t section_start_offset =
                    get_section_base(num_full_mappings + m_sections_in_compatibility_mapping);
                size_t section_reservation =
                    get_section_base(num_full_mappings + 1 + m_sections_in_compatibility_mapping) -
                    section_start_offset;
                size_t section_size = file_size - section_start_offset;
                util::File::Map<char> mapping;
                mapping.reserve(m_file, File::access_ReadOnly, section_start_offset, section_reservation);
                auto ok = mapping.extend(m_file, File::access_ReadOnly, section_size);
                REALM_ASSERT(ok); // should allways succeed, as this is the first extend()
                m_mappings[num_full_mappings] = std::move(mapping);
            }
        }
    }
    size_t ref_start = align_size_to_section_boundary(file_size);
    size_t ref_displacement = ref_start - old_slab_base;
    if (ref_displacement > 0) {
        // Rebase slabs as m_baseline is now bigger than old_slab_base
        for (auto& e : m_slabs) {
            e.ref_end += ref_displacement;
        }
    }

    rebuild_freelists_from_slab();

    // Build the fast path mapping

    // The fast path mapping is an array which will is used from multiple threads
    // without locking - see translate().

    // Addition of a new mapping may require a completely new fast mapping table.
    //
    // Being used in a multithreaded scenario, the old mappings must be retained open,
    // until the realm version for which they were established has been closed/detached.
    //
    // This assumes that only write transactions call do_alloc() or do_free() or needs to
    // translate refs in the slab area, and that all these uses are serialized, whether
    // that is achieved by being single threaded, interlocked or run from a sequential
    // scheduling queue.
    //
    rebuild_translations(requires_new_translation, old_num_sections);
}

size_t SlabAlloc::get_allocated_size() const noexcept
{
    size_t sz = 0;
    for (const auto& s : m_slabs)
        sz += s.size;
    return sz;
}

void SlabAlloc::extend_fast_mapping_with_slab(char* address)
{
    ++m_translation_table_size;
    auto new_fast_mapping = new RefTranslation[m_translation_table_size];
    for (size_t i = 0; i < m_translation_table_size - 1; ++i) {
        new_fast_mapping[i] = m_ref_translation_ptr[i];
    }
    m_old_translations.emplace_back(m_youngest_live_version, m_ref_translation_ptr.load());
#if REALM_ENABLE_ENCRYPTION
    new_fast_mapping[m_translation_table_size - 1] = {address, nullptr};
#else
    new_fast_mapping[m_translation_table_size - 1] = {address};
#endif
    m_ref_translation_ptr = new_fast_mapping;
}

bool SlabAlloc::reduce_fast_mapping_with_slab(char* address)
{
    bool ret = false;
    if (m_ref_translation_ptr[m_translation_table_size - 1].mapping_addr == address) {
        --m_translation_table_size;
        ret = true;
    }
    return ret;
}

void SlabAlloc::rebuild_translations(bool requires_new_translation, size_t old_num_sections)
{
    size_t free_space_size = m_slabs.size();
    auto num_mappings = m_mappings.size();
    if (m_translation_table_size < num_mappings + free_space_size + m_sections_in_compatibility_mapping) {
        requires_new_translation = true;
    }
    RefTranslation* new_translation_table = m_ref_translation_ptr;
    if (requires_new_translation) {
        // we need a new translation table, but must preserve old, as translations using it
        // may be in progress concurrently
        if (m_translation_table_size)
            m_old_translations.emplace_back(m_youngest_live_version, m_ref_translation_ptr.load());
        m_translation_table_size = num_mappings + free_space_size + m_sections_in_compatibility_mapping;
        new_translation_table = new RefTranslation[m_translation_table_size];
        for (int i = 0; i < m_sections_in_compatibility_mapping; ++i) {
            new_translation_table[i].mapping_addr = m_compatibility_mapping.get_addr() + get_section_base(i);
#if REALM_ENABLE_ENCRYPTION
            new_translation_table[i].encrypted_mapping = m_compatibility_mapping.get_encrypted_mapping();
#endif
        }
        old_num_sections = 0;
    }
    for (size_t k = old_num_sections; k < num_mappings; ++k) {
        auto i = k + m_sections_in_compatibility_mapping;
        new_translation_table[i].mapping_addr = m_mappings[k].get_addr();
#if REALM_ENABLE_ENCRYPTION
        new_translation_table[i].encrypted_mapping = m_mappings[k].get_encrypted_mapping();
#endif
    }
    for (size_t k = 0; k < free_space_size; ++k) {
        char* base = m_slabs[k].addr;
        auto i = num_mappings + m_sections_in_compatibility_mapping + k;
#if REALM_ENABLE_ENCRYPTION
        new_translation_table[i] = {base, nullptr};
#else
        new_translation_table[i] = {base};
#endif
    }
    m_ref_translation_ptr = new_translation_table;
}

void SlabAlloc::purge_old_mappings(uint64_t oldest_live_version, uint64_t youngest_live_version)
{
    std::lock_guard<std::mutex> lock(m_mapping_mutex);
    for (size_t i = 0; i < m_old_mappings.size();) {
        if (m_old_mappings[i].replaced_at_version >= oldest_live_version) {
            ++i;
            continue;
        }
        // move last over:
        auto oldie = std::move(m_old_mappings[i]);
        m_old_mappings[i] = std::move(m_old_mappings.back());
        m_old_mappings.pop_back();
        oldie.mapping.unmap();
    }

    for (size_t i = 0; i < m_old_translations.size();) {
        if (m_old_translations[i].replaced_at_version < oldest_live_version) {
            // This translation is too old - purge by move last over:
            auto oldie = std::move(m_old_translations[i]);
            m_old_translations[i] = std::move(m_old_translations.back());
            m_old_translations.pop_back();
            delete[] oldie.translations;
        }
        else {
            ++i;
        }
    }
    m_youngest_live_version = youngest_live_version;
}


const SlabAlloc::Chunks& SlabAlloc::get_free_read_only() const
{
    if (REALM_COVER_NEVER(m_free_space_state == free_space_Invalid))
        throw InvalidFreeSpace();
    return m_free_read_only;
}


size_t SlabAlloc::find_section_in_range(size_t start_pos, size_t free_chunk_size, size_t request_size) const noexcept
{
    size_t end_of_block = start_pos + free_chunk_size;
    size_t alloc_pos = start_pos;
    while (alloc_pos + request_size <= end_of_block) {
        size_t next_section_boundary = get_upper_section_boundary(alloc_pos);
        if (alloc_pos + request_size <= next_section_boundary) {
            return alloc_pos;
        }
        alloc_pos = next_section_boundary;
    }
    return 0;
}


void SlabAlloc::resize_file(size_t new_file_size)
{
    REALM_ASSERT(new_file_size == round_up_to_page_size(new_file_size));
    m_file.prealloc(new_file_size); // Throws

    bool disable_sync = get_disable_sync_to_disk() || m_cfg.disable_sync;
    if (!disable_sync)
        m_file.sync(); // Throws
}

#ifdef REALM_DEBUG
void SlabAlloc::reserve_disk_space(size_t size)
{
    if (size != round_up_to_page_size(size))
        size = round_up_to_page_size(size);
    m_file.prealloc(size); // Throws

    bool disable_sync = get_disable_sync_to_disk() || m_cfg.disable_sync;
    if (!disable_sync)
        m_file.sync(); // Throws
}
#endif

void SlabAlloc::verify() const
{
#ifdef REALM_DEBUG
    // Make sure that all free blocks fit within a slab
    /* FIXME
    for (const auto& chunk : m_free_space) {
        slabs::const_iterator slab =
            upper_bound(m_slabs.begin(), m_slabs.end(), chunk.ref, &ref_less_than_slab_ref_end);
        REALM_ASSERT(slab != m_slabs.end());

        ref_type slab_ref_end = slab->ref_end;
        ref_type chunk_ref_end = chunk.ref + chunk.size;
        REALM_ASSERT_3(chunk_ref_end, <=, slab_ref_end);
    }
    */
#endif
}

#ifdef REALM_DEBUG

bool SlabAlloc::is_all_free() const
{
    /*
     * FIXME
    if (m_free_space.size() != m_slabs.size())
        return false;

    // Verify that free space matches slabs
    ref_type slab_ref = align_size_to_section_boundary(m_baseline.load(std::memory_order_relaxed));
    for (const auto& slab : m_slabs) {
        size_t slab_size = slab.ref_end - slab_ref;
        chunks::const_iterator chunk = find_if(m_free_space.begin(), m_free_space.end(), ChunkRefEq(slab_ref));
        if (chunk == m_free_space.end())
            return false;
        if (slab_size != chunk->size)
            return false;
        slab_ref = slab.ref_end;
    }
    */
    return true;
}


// LCOV_EXCL_START
void SlabAlloc::print() const
{
    /* FIXME
     *

    size_t allocated_for_slabs = m_slabs.empty() ? 0 : m_slabs.back().ref_end - m_baseline;

    size_t free = 0;
    for (const auto& free_block : m_free_space) {
        free += free_block.size;
    }

    size_t allocated = allocated_for_slabs - free;
    std::cout << "Attached: " << (m_data ? size_t(m_baseline) : 0) << " Allocated: " << allocated << "\n";

    if (!m_slabs.empty()) {
        std::cout << "Slabs: ";
        ref_type first_ref = m_baseline;

        for (const auto& slab : m_slabs) {
            if (&slab != &m_slabs.front())
                std::cout << ", ";

            ref_type last_ref = slab.ref_end - 1;
            size_t size = slab.ref_end - first_ref;
            void* addr = slab.addr;
            std::cout << "(" << first_ref << "->" << last_ref << ", size=" << size << ", addr=" << addr << ")";
            first_ref = slab.ref_end;
        }
        std::cout << "\n";
    }

    if (!m_free_space.empty()) {
        std::cout << "FreeSpace: ";
        for (const auto& free_block : m_free_space) {
            if (&free_block != &m_free_space.front())
                std::cout << ", ";

            ref_type last_ref = free_block.ref + free_block.size - 1;
            std::cout << "(" << free_block.ref << "->" << last_ref << ", size=" << free_block.size << ")";
        }
        std::cout << "\n";
    }
    if (!m_free_read_only.empty()) {
        std::cout << "FreeSpace (ro): ";
        for (const auto& free_block : m_free_read_only) {
            if (&free_block != &m_free_read_only.front())
                std::cout << ", ";

            ref_type last_ref = free_block.ref + free_block.size - 1;
            std::cout << "(" << free_block.ref << "->" << last_ref << ", size=" << free_block.size << ")";
        }
        std::cout << "\n";
    }
    std::cout << std::flush;
    */
}
// LCOV_EXCL_STOP

#endif // REALM_DEBUG<|MERGE_RESOLUTION|>--- conflicted
+++ resolved
@@ -154,7 +154,7 @@
     : ref_end(r)
     , size(s)
 {
-<<<<<<< HEAD
+    total_slab_allocated.fetch_add(s, std::memory_order_relaxed);
     addr = static_cast<char*>(util::mmap_anon(size));
 #if REALM_ENABLE_ALLOC_SET_ZERO
     std::fill(addr, addr + size, 0);
@@ -163,17 +163,9 @@
 
 SlabAlloc::Slab::~Slab()
 {
+    total_slab_allocated.fetch_sub(size, std::memory_order_relaxed);
     if (addr)
         util::munmap(addr, 1UL << section_shift);
-=======
-    total_slab_allocated.fetch_add(s, std::memory_order_relaxed);
-    std::fill(addr.get(), addr.get() + size, 0);
-}
-
-inline SlabAlloc::Slab::~Slab()
-{
-    total_slab_allocated.fetch_sub(size, std::memory_order_relaxed);
->>>>>>> 2f707962
 }
 
 void SlabAlloc::detach() noexcept
