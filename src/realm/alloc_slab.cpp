/*************************************************************************
 *
 * Copyright 2016 Realm Inc.
 *
 * Licensed under the Apache License, Version 2.0 (the "License");
 * you may not use this file except in compliance with the License.
 * You may obtain a copy of the License at
 *
 * http://www.apache.org/licenses/LICENSE-2.0
 *
 * Unless required by applicable law or agreed to in writing, software
 * distributed under the License is distributed on an "AS IS" BASIS,
 * WITHOUT WARRANTIES OR CONDITIONS OF ANY KIND, either express or implied.
 * See the License for the specific language governing permissions and
 * limitations under the License.
 *
 **************************************************************************/

#include <cinttypes>
#include <type_traits>
#include <exception>
#include <algorithm>
#include <memory>
#include <mutex>
#include <map>

#ifdef REALM_DEBUG
#include <iostream>
#endif

#ifdef REALM_SLAB_ALLOC_DEBUG
#include <cstdlib>
#endif

#include <realm/util/encrypted_file_mapping.hpp>
#include <realm/util/miscellaneous.hpp>
#include <realm/util/terminate.hpp>
#include <realm/util/thread.hpp>
#include <realm/array.hpp>
#include <realm/alloc_slab.hpp>

using namespace realm;
using namespace realm::util;


namespace {

#ifdef REALM_SLAB_ALLOC_DEBUG
std::map<ref_type, void*> malloc_debug_map;
#endif

class InvalidFreeSpace : std::exception {
public:
    const char* what() const noexcept override
    {
        return "Free space tracking was lost due to out-of-memory";
    }
};

} // anonymous namespace


SlabAlloc::SlabAlloc()
{
    m_initial_section_size = 1UL << section_shift; // page_size();
    m_free_space_state = free_space_Clean;
    m_baseline = 0;
}

util::File& SlabAlloc::get_file()
{
    return m_file;
}


const SlabAlloc::Header SlabAlloc::empty_file_header = {
    {0, 0}, // top-refs
    {'T', '-', 'D', 'B'},
    {0, 0}, // undecided file format
    0,      // reserved
    0       // flags (lsb is select bit)
};


void SlabAlloc::init_streaming_header(Header* streaming_header, int file_format_version)
{
    using storage_type = std::remove_reference<decltype(Header::m_file_format[0])>::type;
    REALM_ASSERT(!util::int_cast_has_overflow<storage_type>(file_format_version));
    *streaming_header = {
        {0xFFFFFFFFFFFFFFFFULL, 0}, // top-refs
        {'T', '-', 'D', 'B'},
        {storage_type(file_format_version), 0},
        0, // reserved
        0  // flags (lsb is select bit)
    };
}


class SlabAlloc::ChunkRefEq {
public:
    ChunkRefEq(ref_type ref) noexcept
        : m_ref(ref)
    {
    }
    bool operator()(const Chunk& chunk) const noexcept
    {
        return chunk.ref == m_ref;
    }

private:
    ref_type m_ref;
};


class SlabAlloc::ChunkRefEndEq {
public:
    ChunkRefEndEq(ref_type ref) noexcept
        : m_ref(ref)
    {
    }
    bool operator()(const Chunk& chunk) const noexcept
    {
        return chunk.ref + chunk.size == m_ref;
    }

private:
    ref_type m_ref;
};


class SlabAlloc::SlabRefEndEq {
public:
    SlabRefEndEq(ref_type ref) noexcept
        : m_ref(ref)
    {
    }
    bool operator()(const Slab& slab) const noexcept
    {
        return slab.ref_end == m_ref;
    }

private:
    ref_type m_ref;
};

inline SlabAlloc::Slab::Slab(ref_type r, size_t s)
    : ref_end(r)
    , size(s)
{
    addr = new char[size];
    std::fill(addr, addr + size, 0);
}


void SlabAlloc::detach() noexcept
{
    delete[] m_ref_translation_ptr;
    m_ref_translation_ptr.store(nullptr);
    m_translation_table_size = 0;
    set_read_only(true);
    purge_old_mappings(static_cast<uint64_t>(-1), 0);
    m_compatibility_mapping.unmap();
    m_sections_in_compatibility_mapping = 0;
    switch (m_attach_mode) {
        case attach_None:
            break;
        case attach_UsersBuffer:
            break;
        case attach_OwnedBuffer:
            delete[] m_data;
            break;
        case attach_SharedFile:
        case attach_UnsharedFile:
            m_data = 0;
            m_mappings.clear();
            m_youngest_live_version = 0;
            m_file.close();
            break;
        default:
            REALM_UNREACHABLE();
    }

    // Release all allocated memory - this forces us to create new
    // slabs after re-attaching thereby ensuring that the slabs are
    // placed correctly (logically) after the end of the file.
<<<<<<< HEAD
    for (auto& slab : m_slabs) {
        util::munmap(slab.addr, 1UL << section_shift);
    }
=======
>>>>>>> b13629fe
    m_slabs.clear();
    clear_freelists();

    m_attach_mode = attach_None;
}


SlabAlloc::~SlabAlloc() noexcept
{
#ifdef REALM_DEBUG
    if (is_attached()) {
        // A shared group does not guarantee that all space is free
        if (m_attach_mode != attach_SharedFile) {
            // No point inchecking if free space info is invalid
            if (m_free_space_state != free_space_Invalid) {
                if (REALM_COVER_NEVER(!is_all_free())) {
                    print();
#ifndef REALM_SLAB_ALLOC_DEBUG
                    std::cerr << "To get the stack-traces of the corresponding allocations,"
                                 "first compile with REALM_SLAB_ALLOC_DEBUG defined,"
                                 "then run under Valgrind with --leak-check=full\n";
                    REALM_TERMINATE("SlabAlloc detected a leak");
#endif
                }
            }
        }
    }
#endif

    if (is_attached())
        detach();
}


MemRef SlabAlloc::do_alloc(size_t size)
{
    CriticalSection cs(changes);
    REALM_ASSERT(0 < size);
    REALM_ASSERT((size & 0x7) == 0); // only allow sizes that are multiples of 8
    REALM_ASSERT(is_attached());
    REALM_ASSERT(size < 1 * 1024 * 1024 * 1024);

    // If we failed to correctly record free space, new allocations cannot be
    // carried out until the free space record is reset.
    if (REALM_COVER_NEVER(m_free_space_state == free_space_Invalid))
        throw InvalidFreeSpace();

    m_free_space_state = free_space_Dirty;

    // minimal allocation is sizeof(FreeListEntry)
    if (size < sizeof(FreeBlock))
        size = sizeof(FreeBlock);
    // align to multipla of 8
    if (size & 0x7)
        size = (size + 7) & ~0x7;

    FreeBlock* entry = allocate_block(static_cast<int>(size));
    mark_allocated(entry);
    ref_type ref = entry->ref;

#ifdef REALM_DEBUG
    if (REALM_COVER_NEVER(m_debug_out))
        std::cerr << "Alloc ref: " << ref << " size: " << size << "\n";
#endif

    char* addr = reinterpret_cast<char*>(entry);
    REALM_ASSERT(addr == translate(ref));

#if REALM_ENABLE_ALLOC_SET_ZERO
    std::fill(addr, addr + size, 0);
#endif
#ifdef REALM_SLAB_ALLOC_DEBUG
    malloc_debug_map[ref] = malloc(1);
#endif
    REALM_ASSERT_EX(ref >= m_baseline, ref, m_baseline);
    return MemRef(addr, ref, *this);
}

SlabAlloc::FreeBlock* SlabAlloc::get_prev_block_if_mergeable(SlabAlloc::FreeBlock* entry)
{
    auto bb = bb_before(entry);
    if (bb->block_before_size <= 0)
        return nullptr; // no prev block, or it is in use
    return block_before(bb);
}

SlabAlloc::FreeBlock* SlabAlloc::get_next_block_if_mergeable(SlabAlloc::FreeBlock* entry)
{
    auto bb = bb_after(entry);
    if (bb->block_after_size <= 0)
        return nullptr; // no next block, or it is in use
    return block_after(bb);
}

SlabAlloc::FreeList SlabAlloc::find(int size)
{
    FreeList retval;
    retval.it = m_block_map.lower_bound(size);
    if (retval.it != m_block_map.end()) {
        retval.size = retval.it->first;
    }
    else {
        retval.size = 0;
    }
    return retval;
}

SlabAlloc::FreeList SlabAlloc::find_larger(FreeList hint, int size)
{
    int needed_size = size + sizeof(BetweenBlocks) + sizeof(FreeBlock);
    while (hint.it != m_block_map.end() && hint.it->first < needed_size)
        ++hint.it;
    if (hint.it == m_block_map.end())
        hint.size = 0; // indicate "not found"
    return hint;
}

SlabAlloc::FreeBlock* SlabAlloc::pop_freelist_entry(FreeList list)
{
    FreeBlock* retval = list.it->second;
    FreeBlock* header = retval->next;
    if (header == retval)
        m_block_map.erase(list.it);
    else
        list.it->second = header;
    retval->unlink();
    return retval;
}

void SlabAlloc::FreeBlock::unlink()
{
    auto _next = next;
    auto _prev = prev;
    _next->prev = prev;
    _prev->next = next;
    clear_links();
}

void SlabAlloc::remove_freelist_entry(FreeBlock* entry)
{
    int size = bb_before(entry)->block_after_size;
    auto it = m_block_map.find(size);
    REALM_ASSERT(it != m_block_map.end());
    auto header = it->second;
    if (header == entry) {
        header = entry->next;
        if (header == entry)
            m_block_map.erase(it);
        else
            it->second = header;
    }
    entry->unlink();
}

void SlabAlloc::push_freelist_entry(FreeBlock* entry)
{
    int size = bb_before(entry)->block_after_size;
    FreeBlock* header;
    auto it = m_block_map.find(size);
    if (it != m_block_map.end()) {
        header = it->second;
        it->second = entry;
        entry->next = header;
        entry->prev = header->prev;
        entry->prev->next = entry;
        entry->next->prev = entry;
    }
    else {
        header = nullptr;
        m_block_map[size] = entry;
        entry->next = entry->prev = entry;
    }
}

void SlabAlloc::mark_freed(FreeBlock* entry, int size)
{
    auto bb = bb_before(entry);
    REALM_ASSERT(bb->block_after_size < 0);
    REALM_ASSERT(bb->block_after_size == -size);
    bb->block_after_size = 0 - bb->block_after_size;
    bb = bb_after(entry);
    REALM_ASSERT(bb->block_before_size < 0);
    REALM_ASSERT(bb->block_before_size == -size);
    bb->block_before_size = 0 - bb->block_before_size;
}

void SlabAlloc::mark_allocated(FreeBlock* entry)
{
    auto bb = bb_before(entry);
    REALM_ASSERT(bb->block_after_size > 0);
    auto bb2 = bb_after(entry);
    bb->block_after_size = 0 - bb->block_after_size;
    REALM_ASSERT(bb2->block_before_size > 0);
    bb2->block_before_size = 0 - bb2->block_before_size;
}

SlabAlloc::FreeBlock* SlabAlloc::allocate_block(int size)
{
    FreeList list = find(size);
    if (list.found_exact(size)) {
        return pop_freelist_entry(list);
    }
    // no exact matches.
    list = find_larger(list, size);
    FreeBlock* block;
    if (list.found_something()) {
        block = pop_freelist_entry(list);
    }
    else {
        block = grow_slab();
    }
    FreeBlock* remaining = break_block(block, size);
    if (remaining)
        push_freelist_entry(remaining);
    REALM_ASSERT(size_from_block(block) == size);
    return block;
}

SlabAlloc::FreeBlock* SlabAlloc::slab_to_entry(const Slab& slab, ref_type ref_start)
{
    auto bb = reinterpret_cast<BetweenBlocks*>(slab.addr);
    bb->block_before_size = 0;
    int block_size = static_cast<int>(slab.ref_end - ref_start - 2 * sizeof(BetweenBlocks));
    bb->block_after_size = block_size;
    auto entry = block_after(bb);
    entry->clear_links();
    entry->ref = ref_start + sizeof(BetweenBlocks);
    bb = bb_after(entry);
    bb->block_before_size = block_size;
    bb->block_after_size = 0;
    return entry;
}

void SlabAlloc::clear_freelists()
{
    m_block_map.clear();
}

void SlabAlloc::rebuild_freelists_from_slab()
{
    clear_freelists();
<<<<<<< HEAD
    ref_type ref_start = align_size_to_section_boundary(m_baseline.load(std::memory_order_relaxed));
    for (auto e : m_slabs) {
=======
    ref_type ref_start = m_baseline;
    for (const auto& e : m_slabs) {
>>>>>>> b13629fe
        FreeBlock* entry = slab_to_entry(e, ref_start);
        push_freelist_entry(entry);
        ref_start = e.ref_end;
    }
}

SlabAlloc::FreeBlock* SlabAlloc::break_block(FreeBlock* block, int new_size)
{
    int size = size_from_block(block);
    int remaining_size = size - (new_size + sizeof(BetweenBlocks));
    if (remaining_size < static_cast<int>(sizeof(FreeBlock)))
        return nullptr;
    bb_after(block)->block_before_size = remaining_size;
    bb_before(block)->block_after_size = new_size;
    auto bb_between = bb_after(block);
    bb_between->block_before_size = new_size;
    bb_between->block_after_size = remaining_size;
    FreeBlock* remaining_block = block_after(bb_between);
    remaining_block->ref = block->ref + new_size + sizeof(BetweenBlocks);
    remaining_block->clear_links();
    block->clear_links();
    return remaining_block;
}

SlabAlloc::FreeBlock* SlabAlloc::merge_blocks(FreeBlock* first, FreeBlock* last)
{
    int size_first = size_from_block(first);
    int size_last = size_from_block(last);
    int new_size = size_first + size_last + sizeof(BetweenBlocks);
    bb_before(first)->block_after_size = new_size;
    bb_after(last)->block_before_size = new_size;
    return first;
}

SlabAlloc::FreeBlock* SlabAlloc::grow_slab()
{
    // Allocate new slab. We allocate a full section but use mmap, so it'll
    // be paged in on demand.
    size_t new_size = 1UL << section_shift;

    ref_type ref;
    if (m_slabs.empty()) {
        ref = align_size_to_section_boundary(m_baseline.load(std::memory_order_relaxed));
    }
    else {
        // Find size of memory that has been modified (through copy-on-write) in current write transaction
        ref_type curr_ref_end = to_size_t(m_slabs.back().ref_end);
        REALM_ASSERT_DEBUG_EX(curr_ref_end >= m_baseline, curr_ref_end, m_baseline);
        ref = curr_ref_end;
    }

    size_t ref_end = ref;
    if (REALM_UNLIKELY(int_add_with_overflow_detect(ref_end, new_size))) {
        throw MaximumFileSizeExceeded("AllocSlab slab ref_end size overflow: " + util::to_string(ref) + " + " +
                                      util::to_string(new_size));
    }

<<<<<<< HEAD
    REALM_ASSERT(matches_section_boundary(ref));
    REALM_ASSERT(matches_section_boundary(ref_end));
    char* mem = static_cast<char*>(util::mmap_anon(new_size));
#if REALM_ENABLE_ALLOC_SET_ZERO
    std::fill(mem.get(), mem.get() + new_size, 0);
#endif
    // Add to list of slabs
    Slab slab;
    slab.addr = mem;
    slab.ref_end = ref_end;

    std::lock_guard<std::mutex> lock(m_mapping_mutex);
    // FIXME: Leaks if push_back throws
    m_slabs.push_back(slab); // Throws
    extend_fast_mapping_with_slab(mem);
=======
    // Create new slab and add to list of slabs
    m_slabs.emplace_back(ref_end, new_size); // Throws
>>>>>>> b13629fe

    // build a single block from that entry
    return slab_to_entry(m_slabs.back(), ref);
}


void SlabAlloc::do_free(ref_type ref, char* addr)
{
    REALM_ASSERT_3(translate(ref), ==, addr);
    CriticalSection cs(changes);

    bool read_only = is_read_only(ref);
#ifdef REALM_SLAB_ALLOC_DEBUG
    free(malloc_debug_map[ref]);
#endif

    // Get size from segment
    size_t size =
        read_only ? NodeHeader::get_byte_size_from_header(addr) : NodeHeader::get_capacity_from_header(addr);

#ifdef REALM_DEBUG
    if (REALM_COVER_NEVER(m_debug_out))
        std::cerr << "Free ref: " << ref << " size: " << size << "\n";
#endif

    if (REALM_COVER_NEVER(m_free_space_state == free_space_Invalid))
        return;

    // Mutable memory cannot be freed unless it has first been allocated, and
    // any allocation puts free space tracking into the "dirty" state.
    REALM_ASSERT_3(read_only, ||, m_free_space_state == free_space_Dirty);

    m_free_space_state = free_space_Dirty;

    if (read_only) {
        // Free space in read only segment is tracked separately
        try {
            REALM_ASSERT_RELEASE(ref != 0);
            REALM_ASSERT_RELEASE_EX(!(ref & 7), ref);
            auto next = m_free_read_only.lower_bound(ref);
            if (next != m_free_read_only.end()) {
                REALM_ASSERT_RELEASE_EX(ref + size <= next->first, ref, size, next->first, next->second);
                // See if element can be combined with next element
                if (ref + size == next->first) {
                    size += next->second;
                    next = m_free_read_only.erase(next);
                }
            }
            if (!m_free_read_only.empty() && next != m_free_read_only.begin()) {
                // There must be a previous element - see if we can merge
                auto prev = next;
                prev--;

                REALM_ASSERT_RELEASE_EX(prev->first + prev->second <= ref, ref, size, prev->first, prev->second);
                // See if element can be combined with previous element
                // We can do that just by adding the size
                if (prev->first + prev->second == ref) {
                    prev->second += size;
                    return; // Done!
                }
                m_free_read_only.emplace_hint(prev, ref, size); // Throws
            }
            else {
                m_free_read_only.emplace(ref, size); // Throws
            }
        }
        catch (...) {
            m_free_space_state = free_space_Invalid;
        }
    }
    else {
        // fixup size to take into account the allocator's need to store a FreeBlock in a freed block
        if (size < sizeof(FreeBlock))
            size = sizeof(FreeBlock);
        // align to multipla of 8
        if (size & 0x7)
            size = (size + 7) & ~0x7;

        FreeBlock* e = reinterpret_cast<FreeBlock*>(addr);
        REALM_ASSERT_RELEASE(size < 2UL * 1024 * 1024 * 1024);
        mark_freed(e, static_cast<int>(size));
        free_block(ref, e);
    }
}

void SlabAlloc::free_block(ref_type ref, SlabAlloc::FreeBlock* block)
{
    // merge with surrounding blocks if possible
    block->ref = ref;
    FreeBlock* prev = get_prev_block_if_mergeable(block);
    if (prev) {
        remove_freelist_entry(prev);
        block = merge_blocks(prev, block);
    }
    FreeBlock* next = get_next_block_if_mergeable(block);
    if (next) {
        remove_freelist_entry(next);
        block = merge_blocks(block, next);
    }
    push_freelist_entry(block);
}

size_t SlabAlloc::consolidate_free_read_only()
{
    CriticalSection cs(changes);
    if (REALM_COVER_NEVER(m_free_space_state == free_space_Invalid))
        throw InvalidFreeSpace();

    return m_free_read_only.size();
}


MemRef SlabAlloc::do_realloc(size_t ref, char* addr, size_t old_size, size_t new_size)
{
    REALM_ASSERT_DEBUG(translate(ref) == addr);
    REALM_ASSERT(0 < new_size);
    REALM_ASSERT((new_size & 0x7) == 0); // only allow sizes that are multiples of 8

    // FIXME: Check if we can extend current space. In that case, remember to
    // check whether m_free_space_state == free_state_Invalid. Also remember to
    // fill with zero if REALM_ENABLE_ALLOC_SET_ZERO is non-zero.

    // Allocate new space
    MemRef new_mem = do_alloc(new_size); // Throws

    // Copy existing segment
    char* new_addr = new_mem.get_addr();
    realm::safe_copy_n(addr, old_size, new_addr);

    // Add old segment to freelist
    do_free(ref, addr);

#ifdef REALM_DEBUG
    if (REALM_COVER_NEVER(m_debug_out)) {
        std::cerr << "Realloc orig_ref: " << ref << " old_size: " << old_size << " new_ref: " << new_mem.get_ref()
                  << " new_size: " << new_size << "\n";
    }
#endif // REALM_DEBUG

    return new_mem;
}


char* SlabAlloc::do_translate(ref_type) const noexcept
{
<<<<<<< HEAD
    REALM_ASSERT(false); // never come here
    return nullptr;
=======
    REALM_ASSERT_DEBUG(is_attached());
    REALM_ASSERT_RELEASE_EX(!(ref & 7), ref);

    const char* addr = nullptr;

    size_t cache_index = ref ^ ((ref >> 16) >> 16);
    // we shift by 16 two times. On 32-bitters it's undefined to shift by
    // 32. Shifting twice x16 however, is defined and gives zero. On 64-bitters
    // the compiler should reduce it to a single 32 bit shift.
    cache_index = cache_index ^ (cache_index >> 16);
    cache_index = (cache_index ^ (cache_index >> 8)) & 0xFF;
    if (cache[cache_index].ref == ref && cache[cache_index].version == version)
        return const_cast<char*>(cache[cache_index].addr);

    if (ref < m_baseline) {

        const util::File::Map<char>* map;

        // fast path if reference is inside the initial mapping (or buffer):
        if (ref < m_initial_chunk_size) {
            addr = m_data + ref;
            if (m_file_mappings) {
                // Once established, the initial mapping is immutable, so we
                // don't need to grab a lock for access.
                map = &m_file_mappings->m_initial_mapping;
                realm::util::encryption_read_barrier(addr, Array::header_size, map->get_encrypted_mapping(),
                                                     Array::get_byte_size_from_header);
            }
        }
        else {
            // reference must be inside a section mapped later
            size_t section_index = get_section_index(ref);
            REALM_ASSERT_DEBUG(m_file_mappings);

            size_t mapping_index = section_index - m_file_mappings->m_first_additional_mapping;
            size_t section_offset = ref - get_section_base(section_index);
            REALM_ASSERT_DEBUG(m_local_mappings);
            REALM_ASSERT_DEBUG(mapping_index < m_num_local_mappings);
            map = m_local_mappings[mapping_index].get();
            REALM_ASSERT_DEBUG(map->get_addr() != nullptr);
            addr = map->get_addr() + section_offset;
            realm::util::encryption_read_barrier(addr, Array::header_size, map->get_encrypted_mapping(),
                                                 Array::get_byte_size_from_header);
        }
    }
    else {
        typedef Slabs::const_iterator iter;
        iter i = upper_bound(m_slabs.begin(), m_slabs.end(), ref, &ref_less_than_slab_ref_end);
        REALM_ASSERT_DEBUG(i != m_slabs.end());

        ref_type slab_ref = i == m_slabs.begin() ? m_baseline : (i - 1)->ref_end;
        addr = i->addr + (ref - slab_ref);
    }
    cache[cache_index].addr = addr;
    cache[cache_index].ref = ref;
    cache[cache_index].version = version;
    REALM_ASSERT_DEBUG(addr != nullptr);
    return const_cast<char*>(addr);
>>>>>>> b13629fe
}


int SlabAlloc::get_committed_file_format_version() const noexcept
{
    if (m_mappings.size()) {
        // if we have mapped a file, m_mappings will have at least one mapping and
        // the first will be to the start of the file. Don't come here, if we're
        // just attaching a buffer. They don't have mappings.
        realm::util::encryption_read_barrier(m_mappings[0], 0, sizeof(Header));
    }
    const Header& header = *reinterpret_cast<const Header*>(m_data);
    int slot_selector = ((header.m_flags & SlabAlloc::flags_SelectBit) != 0 ? 1 : 0);
    int file_format_version = int(header.m_file_format[slot_selector]);
    return file_format_version;
}

bool SlabAlloc::is_file_on_streaming_form(const Header& header)
{
    // LIMITATION: Only come here if we've already had a read barrier for the affected part of the file
    int slot_selector = ((header.m_flags & SlabAlloc::flags_SelectBit) != 0 ? 1 : 0);
    uint_fast64_t ref = uint_fast64_t(header.m_top_ref[slot_selector]);
    return (slot_selector == 0 && ref == 0xFFFFFFFFFFFFFFFFULL);
}

ref_type SlabAlloc::get_top_ref(const char* buffer, size_t len)
{
    // LIMITATION: Only come here if we've already had a read barrier for the affected part of the file
    const Header& header = reinterpret_cast<const Header&>(*buffer);
    int slot_selector = ((header.m_flags & SlabAlloc::flags_SelectBit) != 0 ? 1 : 0);
    if (is_file_on_streaming_form(header)) {
        const StreamingFooter& footer = *(reinterpret_cast<const StreamingFooter*>(buffer + len) - 1);
        return ref_type(footer.m_top_ref);
    }
    else {
        return to_ref(header.m_top_ref[slot_selector]);
    }
}


namespace {

// prevent destruction at exit (which can lead to races if other threads are still running)
std::map<std::string, std::weak_ptr<SlabAlloc::MappedFile>>& all_files =
    *new std::map<std::string, std::weak_ptr<SlabAlloc::MappedFile>>;
util::Mutex& all_files_mutex = *new util::Mutex;
} // namespace


ref_type SlabAlloc::attach_file(const std::string& file_path, Config& cfg)
{
    m_cfg = cfg;
    // ExceptionSafety: If this function throws, it must leave the allocator in
    // the detached state.

    REALM_ASSERT(!is_attached());

    // When 'read_only' is true, this function will throw InvalidDatabase if the
    // file exists already but is empty. This can happen if another process is
    // currently creating it. Note however, that it is only legal for multiple
    // processes to access a database file concurrently if it is done via a
    // SharedGroup, and in that case 'read_only' can never be true.
    REALM_ASSERT(!(cfg.is_shared && cfg.read_only));
    // session_initiator can be set *only* if we're shared.
    REALM_ASSERT(cfg.is_shared || !cfg.session_initiator);
    // clear_file can be set *only* if we're the first session.
    REALM_ASSERT(cfg.session_initiator || !cfg.clear_file);

    // Create a deep copy of the file_path string, otherwise it can appear that
    // users are leaking paths because string assignment operator implementations might
    // actually be reference counting with copy-on-write. If our all_files map
    // holds onto these references (since it is still reachable memory) it can appear
    // as a leak in the user application, but it is actually us (and that's ok).
    const std::string path = file_path.c_str();

    using namespace realm::util;
    File::AccessMode access = cfg.read_only ? File::access_ReadOnly : File::access_ReadWrite;
    File::CreateMode create = cfg.read_only || cfg.no_create ? File::create_Never : File::create_Auto;
    // FIXME: Currently we cannot enforce read-only mode on every allocation
    // in the shared slab allocator, because we always create a minimal group
    // representation in memory, even in a read-transaction, if the file is empty.
    // m_is_read_only = cfg.read_only;
    set_read_only(false);
    m_file.open(path.c_str(), access, create, 0); // Throws
    auto physical_file_size = m_file.get_size();
    // Note that get_size() may (will) return a different size before and after
    // the call below to set_encryption_key.
    m_file.set_encryption_key(cfg.encryption_key);
    File::CloseGuard fcg(m_file);

    size_t size = 0;
    // The size of a database file must not exceed what can be encoded in
    // size_t.
    if (REALM_UNLIKELY(int_cast_with_overflow_detect(m_file.get_size(), size)))
        throw InvalidDatabase("Realm file too large", path);
    if (cfg.encryption_key && size == 0 && physical_file_size != 0) {
        // The opened file holds data, but is so small it cannot have
        // been created with encryption
        throw std::runtime_error("Attempt to open unencrypted file with encryption key");
    }
    // FIXME: This initialization procedure does not provide sufficient
    // robustness given that processes may be abruptly terminated at any point
    // in time. In unshared mode, we must be able to reliably detect any invalid
    // file as long as its invalidity is due to a terminated serialization
    // process (e.g. due to a power failure). In shared mode we can guarantee
    // that if the database file was ever valid, then it will remain valid,
    // however, there is no way we can ensure that initialization of an empty
    // database file succeeds. Thus, in shared mode we must be able to reliably
    // distiguish between three cases when opening a database file: A) It was
    // never properly initialized. In this case we should simply reinitialize
    // it. B) It looks corrupt. In this case we throw an exception. C) It looks
    // good. In this case we proceede as normal.
    if (size == 0 || cfg.clear_file) {
        if (REALM_UNLIKELY(cfg.read_only))
            throw InvalidDatabase("Read-only access to empty Realm file", path);

        const char* data = reinterpret_cast<const char*>(&empty_file_header);
        m_file.write(data, sizeof empty_file_header); // Throws

        // Pre-alloc initial space
        size_t initial_size = page_size(); // m_initial_section_size;
        m_file.prealloc(initial_size);     // Throws

        bool disable_sync = get_disable_sync_to_disk() || cfg.disable_sync;
        if (!disable_sync)
            m_file.sync(); // Throws

        size = initial_size;
    }
    ref_type top_ref;
    File::Map<char> initial_mapping;
    try {
        File::Map<char> map(m_file, File::access_ReadOnly, size); // Throws
        // we'll read header and (potentially) footer
        realm::util::encryption_read_barrier(map, 0, sizeof(Header));
        realm::util::encryption_read_barrier(map, size - sizeof(Header), sizeof(Header));

        validate_header(map.get_addr(), size, path); // Throws

        top_ref = get_top_ref(map.get_addr(), size);

        m_data = map.get_addr();
        initial_mapping = std::move(map); // replace at end of function
        // with correctly sized chunks instead...
        m_baseline = 0;
        m_attach_mode = cfg.is_shared ? attach_SharedFile : attach_UnsharedFile;
    }
    catch (const DecryptionFailed&) {
        throw InvalidDatabase("Realm file decryption failed", path);
    }
    // make sure that any call to begin_read cause any slab to be placed in free
    // lists correctly
    m_free_space_state = free_space_Invalid; // Odd! FIXME

    // Ensure clean up, if we need to back out:
    DetachGuard dg(*this);

    // make sure the database is not on streaming format. If we did not do this,
    // a later commit would have to do it. That would require coordination with
    // anybody concurrently joining the session, so it seems easier to do it at
    // session initialization, even if it means writing the database during open.
    const Header& header = *reinterpret_cast<const Header*>(m_data);
    if (cfg.session_initiator && is_file_on_streaming_form(header)) {
        const StreamingFooter& footer = *(reinterpret_cast<const StreamingFooter*>(m_data + size) - 1);
        // Don't compare file format version fields as they are allowed to differ.
        // Also don't compare reserved fields (todo, is it correct to ignore?)
        static_cast<void>(header);
        REALM_ASSERT_3(header.m_flags, ==, 0);
        REALM_ASSERT_3(header.m_mnemonic[0], ==, uint8_t('T'));
        REALM_ASSERT_3(header.m_mnemonic[1], ==, uint8_t('-'));
        REALM_ASSERT_3(header.m_mnemonic[2], ==, uint8_t('D'));
        REALM_ASSERT_3(header.m_mnemonic[3], ==, uint8_t('B'));
        REALM_ASSERT_3(header.m_top_ref[0], ==, 0xFFFFFFFFFFFFFFFFULL);
        REALM_ASSERT_3(header.m_top_ref[1], ==, 0);

        REALM_ASSERT_3(footer.m_magic_cookie, ==, footer_magic_cookie);
        {
            File::Map<Header> writable_map(m_file, File::access_ReadWrite, sizeof(Header)); // Throws
            Header& writable_header = *writable_map.get_addr();
            realm::util::encryption_read_barrier(writable_map, 0);
            writable_header.m_top_ref[1] = footer.m_top_ref;
            writable_header.m_file_format[1] = writable_header.m_file_format[0];
            realm::util::encryption_write_barrier(writable_map, 0);
            writable_map.sync();
            realm::util::encryption_read_barrier(writable_map, 0);
            writable_header.m_flags |= flags_SelectBit;
            realm::util::encryption_write_barrier(writable_map, 0);
            writable_map.sync();

            realm::util::encryption_read_barrier(initial_mapping, 0, sizeof(Header));
        }
    }
    int file_format_version = get_committed_file_format_version();
    initial_mapping.unmap();
    m_data = nullptr;

    // We can only safely mmap the file, if its size matches a page boundary. If not,
    // we must change the size to match before mmaping it.
    if (size != round_up_to_page_size(size)) {
        // The file size did not match a page boundary.
        // We must extend the file to a page boundary (unless already there)
        // The file must be extended to match in size prior to being mmapped,
        // as extending it after mmap has undefined behavior.

        // The mapping of the first part of the file *must* be contiguous, because
        // we do not know if the file was created by a version of the code, that took
        // the section boundaries into account. If it wasn't we cannot map it in sections
        // without risking datastructures that cross a mapping boundary.

        // FIXME: This should be replaced by special handling for the older file formats,
        // where we map contiguously but split the mapping into same sized maps afterwards.
        // This will allow os to avoid a lot of mapping manipulations during file open.
        if (cfg.read_only) {

            // If the file is opened read-only, we cannot extend it. This is not a problem,
            // because for a read-only file we assume that it will not change while we use it.
            // This assumption obviously will not hold, if the file is shared by multiple
            // processes or threads with different opening modes.
            // Currently, there is no way to detect if this assumption is violated.
            m_baseline = 0;
            ;
        }
        else {

            if (cfg.session_initiator || !cfg.is_shared) {

                // We can only safely extend the file if we're the session initiator, or if
                // the file isn't shared at all. Extending the file to a page boundary is ONLY
                // done to ensure well defined behavior for memory mappings. It does not matter,
                // that the free space management isn't informed
                size = round_up_to_page_size(size);
                m_file.prealloc(size);
                m_baseline = 0;
            }
            else {
                // Getting here, we have a file of a size that will not work, and without being
                // allowed to extend it. This should not be possible. But allowing a retry is
                // arguably better than giving up and crashing...
                throw Retry();
            }
        }
    }

    reset_free_space_tracking();
    // if the file format is older than version 10 and larger than a section we have
    // to use the compatibility mapping
    // FIXME: For now always use compatibility mapping.
    static_cast<void>(file_format_version); // silence a warning
    if (size > get_section_base(1) /* && file_format_version < 10 */) {
        setup_compatibility_mapping(size);
        m_data = m_compatibility_mapping.get_addr();
    }
    else {
        update_reader_view(size);
        m_data = m_mappings[0].get_addr();
    }
    REALM_ASSERT(m_mappings.size());
    dg.release();  // Do not detach
    fcg.release(); // Do not close
#if REALM_ENABLE_ENCRYPTION
    m_realm_file_info = util::get_file_info_for_file(m_file);
#endif
    return top_ref;
}

void SlabAlloc::setup_compatibility_mapping(size_t file_size)
{
    m_sections_in_compatibility_mapping = int(get_section_index(file_size));
    REALM_ASSERT(m_sections_in_compatibility_mapping);
    m_compatibility_mapping = util::File::Map<char>(get_file(), util::File::access_ReadOnly, file_size);
    // fake that we've only mapped the number of full sections in order
    // to allow additional mappings to start aligned to a section boundary,
    // even though the compatibility mapping may extend further.
    m_baseline = get_section_base(m_sections_in_compatibility_mapping);
    update_reader_view(file_size);
}

void SlabAlloc::note_reader_start(void* reader_id)
{
#if REALM_ENABLE_ENCRYPTION
    if (m_realm_file_info)
        util::encryption_note_reader_start(*m_realm_file_info, reader_id);
#else
    static_cast<void>(reader_id);
#endif
}

void SlabAlloc::note_reader_end(void* reader_id)
{
#if REALM_ENABLE_ENCRYPTION
    if (m_realm_file_info)
        util::encryption_note_reader_end(*m_realm_file_info, reader_id);
#else
    static_cast<void>(reader_id);
#endif
}

ref_type SlabAlloc::attach_buffer(const char* data, size_t size)
{
    // ExceptionSafety: If this function throws, it must leave the allocator in
    // the detached state.

    REALM_ASSERT(!is_attached());
    REALM_ASSERT(size <= (1UL << section_shift));
    // Verify the data structures
    std::string path; // No path
    validate_header(data, size, path); // Throws

    ref_type top_ref = get_top_ref(data, size);

    m_data = data;
    size = align_size_to_section_boundary(size);
    m_baseline = size;
    m_attach_mode = attach_UsersBuffer;

    m_translation_table_size = 1;
    m_ref_translation_ptr = new RefTranslation[1];
#if REALM_ENABLE_ENCRYPTION
    m_ref_translation_ptr[0] = {const_cast<char*>(m_data), nullptr};
#else
    m_ref_translation_ptr[0] = {const_cast<char*>(m_data)};
#endif
    // Below this point (assignment to `m_attach_mode`), nothing must throw.

    return top_ref;
}


void SlabAlloc::attach_empty()
{
    // ExceptionSafety: If this function throws, it must leave the allocator in
    // the detached state.

    REALM_ASSERT(!is_attached());

    m_attach_mode = attach_OwnedBuffer;
    m_data = nullptr; // Empty buffer

    // Below this point (assignment to `m_attach_mode`), nothing must throw.

    // No ref must ever be less than the header size, so we will use that as the
    // baseline here.
    size_t size = align_size_to_section_boundary(sizeof(Header));
    m_baseline = size;
    m_translation_table_size = 1;
    m_ref_translation_ptr = new RefTranslation[1];
#if REALM_ENABLE_ENCRYPTION
    m_ref_translation_ptr[0] = {nullptr, nullptr};
#else
    m_ref_translation_ptr[0] = {nullptr};
#endif
}

void SlabAlloc::throw_header_exception(std::string msg, const Header& header, const std::string& path)
{
    char buf[256];
    sprintf(buf,
            ". top_ref[0]: %" PRIX64 ", top_ref[1]: %" PRIX64 ", "
            "mnemonic: %X %X %X %X, fmt[0]: %d, fmt[1]: %d, flags: %X",
            header.m_top_ref[0], header.m_top_ref[1], header.m_mnemonic[0], header.m_mnemonic[1],
            header.m_mnemonic[2], header.m_mnemonic[3], header.m_file_format[0], header.m_file_format[1],
            header.m_flags);
    msg += buf;
    throw InvalidDatabase(msg, path);
}

void SlabAlloc::validate_header(const char* data, size_t size, const std::string& path)
{
    const Header& header = *reinterpret_cast<const Header*>(data);

    // Verify that size is sane and 8-byte aligned
    if (REALM_UNLIKELY(size < sizeof(Header) || size % 8 != 0)) {
        std::string msg = "Realm file has bad size (" + util::to_string(size) + ")";
        throw InvalidDatabase(msg, path);
    }

    // First four bytes of info block is file format id
    if (REALM_UNLIKELY(!(char(header.m_mnemonic[0]) == 'T' && char(header.m_mnemonic[1]) == '-' &&
                         char(header.m_mnemonic[2]) == 'D' && char(header.m_mnemonic[3]) == 'B')))
        throw_header_exception("Invalid mnemonic", header, path);

    // Last bit in info block indicates which top_ref block is valid
    int slot_selector = ((header.m_flags & SlabAlloc::flags_SelectBit) != 0 ? 1 : 0);

    // Top-ref must always point within buffer
    uint_fast64_t top_ref = uint_fast64_t(header.m_top_ref[slot_selector]);
    if (slot_selector == 0 && top_ref == 0xFFFFFFFFFFFFFFFFULL) {
        if (REALM_UNLIKELY(size < sizeof(Header) + sizeof(StreamingFooter))) {
            std::string msg = "Invalid streaming format size (" + util::to_string(size) + ")";
            throw InvalidDatabase(msg, path);
        }
        const StreamingFooter& footer = *(reinterpret_cast<const StreamingFooter*>(data + size) - 1);
        top_ref = footer.m_top_ref;
        if (REALM_UNLIKELY(footer.m_magic_cookie != footer_magic_cookie)) {
            std::string msg = "Invalid streaming format cookie (" + util::to_string(footer.m_magic_cookie) + ")";
            throw InvalidDatabase(msg, path);
        }
    }
    if (REALM_UNLIKELY(top_ref % 8 != 0)) {
        std::string msg = "Top ref not aligned (" + util::to_string(top_ref) + ")";
        throw_header_exception(msg, header, path);
    }
    if (REALM_UNLIKELY(top_ref >= size)) {
        std::string msg = "Top ref outside file (size = " + util::to_string(size) + ")";
        throw_header_exception(msg, header, path);
    }
}


size_t SlabAlloc::get_total_size() const noexcept
{
    return m_slabs.empty() ? size_t(m_baseline.load(std::memory_order_relaxed)) : m_slabs.back().ref_end;
}


void SlabAlloc::reset_free_space_tracking()
{
    CriticalSection cs(changes);
    if (is_free_space_clean())
        return;

    // Free all scratch space (done after all data has
    // been commited to persistent space)
    m_free_read_only.clear();

    clear_freelists();
    rebuild_freelists_from_slab();
    m_free_space_state = free_space_Clean;
}

inline bool randomly_false_in_debug(bool x)
{
#ifdef REALM_DEBUG
    if (x)
        return (std::rand() & 1);
#endif
    return x;
}


/*
  Memory mapping

  To make ref->ptr translation fast while also avoiding to have to memory map the entire file
  contiguously (which is a problem for large files on 32-bit devices and most iOS devices), it is
  essential to map the file in even sized sections.

  These sections must be large enough to hold one or more of the largest arrays, which can be up
  to 16MB. You can only mmap file space which has been allocated to a file. If you mmap a range
  which extends beyond the last page of a file, the result is undefined, so we can't do that.
  We don't want to extend the file in increments as large as the chunk size.

  The approach chosen on unixes is to only reserve a *virtual address range* large enough for
  a chunk, and then gradually re-map it as the file grows. Having reserved it first, we're
  guaranteed that the remapping operation will succeed. This allows us to ensure that any
  existing mapping continues to stay valid even as new mappings are added. This is crucial
  for sharing the mapping between multiple readers.

  Unfortunately, there are no similar guarantees on Windows. On Windows you *can* reserve
  address space for a full chunk, but you cannot remap only a portion of it. Only the full
  section. Furthermore, you have to first release the reserved address space and then map
  the file. This conceivably allows a different thread asking for virtual memory to grab
  it between it is released and the file is mapped. Another complication is that on Windows
  you cannot subdivide or coalesce a mapping range, because established mappings are identified
  solely by their starting address, not as a range.

  On Windows we choose to grow by creating a new larger memory mapping, which replaces the
  old one in the mapping table. However, we must keep the old mapping open, because older
  read transactions will continue to use it. Hence, the replaced mappings are accumulated
  and only cleaned out once we know that no transaction can refer to them anymore.

  Interaction with encryption

  When encryption is enabled, the memory mapping is to temporary memory, not the file.
  The binding to the file is done by software. This allows us to "cheat" and allocate
  entire sections. With encryption, it doesn't matter if the mapped memory logically
  extends beyond the end of file, because it will not be accessed.

  The following "branching out" is placed in "file.cpp":

  Operation:   Encryption:           No encryption, Unixes:     No encryption, Windows:

  reserve      allocate req          reserve chunk              no-op
  extend       no-op                 remap part of reservation  allocate req (*)
  mmap         allocate req          allocate req               allocate req

  (*) If the mapping is already established for part of the requested area, then
      extend() fail, and we must preserve the earlier mapping as described above,
      then create a new one.

  Growing/Changing the mapping table.

  There are two mapping tables:

  * m_mappings: This is the "source of truth" about what the current mapping is.
    It is only accessed under lock.
  * m_fast_mapping: This is generated to match m_mappings, but is also accessed without
    any locking from the translate function. Because of the lock free operation this
    table can only be extended. Entries in it cannot be changed. The fast mapping also
    maps the slab area used for allocations - as mappings are added, the slab area *moves*,
    corresponding to the movement of m_baseline. This movement does not need to trigger
    generation of a new m_fast_mapping table, because it is only relevant to memory
    allocation and release, which is already serialized (since write transactions are
    single threaded).

  When m_mappings is changed due to an extend operation changing a mapping, or when
  it has grown such that it cannot be reflected in m_fast_mapping:

  * A new fast mapping table is created. The old one is not modified.
  * The old one is held in a waiting area until it is no longer relevant because no
    live transaction can refer to it any more.

 */
void SlabAlloc::update_reader_view(size_t file_size)
{
    std::lock_guard<std::mutex> lock(m_mapping_mutex);
    if (file_size <= m_baseline.load(std::memory_order_relaxed)) {
        return;
    }
    REALM_ASSERT(file_size % 8 == 0); // 8-byte alignment required
    REALM_ASSERT(m_attach_mode == attach_SharedFile || m_attach_mode == attach_UnsharedFile);
    REALM_ASSERT_DEBUG(is_free_space_clean());
    bool requires_new_translation = false;

    // Extend mapping by adding sections, or by extending sections
    size_t old_baseline = m_baseline.load(std::memory_order_relaxed);
    auto old_slab_base = align_size_to_section_boundary(old_baseline);
    size_t old_num_sections = get_section_index(old_slab_base);
    REALM_ASSERT(m_mappings.size() == old_num_sections - m_sections_in_compatibility_mapping);
    m_baseline.store(file_size, std::memory_order_relaxed);
    {
        // 0. Special case: figure out if extension is to be done entirely within a single
        // existing mapping. This is the case if the new baseline (which must be larger
        // then the old baseline) is still below the old base of the slab area.
        auto mapping_index = old_num_sections - 1 - m_sections_in_compatibility_mapping;
        if (file_size < old_slab_base) {
            size_t section_start_offset = get_section_base(old_num_sections - 1);
            size_t section_size = file_size - section_start_offset;
            auto ok = m_mappings[mapping_index].extend(m_file, File::access_ReadOnly, section_size);
            ok = randomly_false_in_debug(ok);
            if (!ok) {
                requires_new_translation = true;
                size_t section_reservation = get_section_base(old_num_sections) - section_start_offset;
                // save the old mapping/keep it open
                OldMapping oldie(m_youngest_live_version, m_mappings[mapping_index]);
                m_old_mappings.emplace_back(std::move(oldie));
                m_mappings[mapping_index].reserve(m_file, File::access_ReadOnly, section_start_offset,
                                                  section_reservation);
                ok = m_mappings[mapping_index].extend(m_file, File::access_ReadOnly, section_size);
                m_mapping_version++;
            }
            REALM_ASSERT(ok);
        }
        else { // extension stretches over multiple sections:

            // 1. figure out if there is a partially completed mapping, that we need to extend
            // to cover a full mapping section
            if (old_baseline < old_slab_base) {
                size_t section_start_offset = get_section_base(old_num_sections - 1);
                size_t section_size = old_slab_base - section_start_offset;
                auto ok = m_mappings[mapping_index].extend(m_file, File::access_ReadOnly, section_size);
                ok = randomly_false_in_debug(ok);
                if (!ok) {
                    // we could not extend the old mapping, so replace it with a full, new one
                    requires_new_translation = true;
                    size_t section_reservation = get_section_base(old_num_sections) - section_start_offset;
                    REALM_ASSERT(section_size == section_reservation);
                    // save the old mapping/keep it open
                    OldMapping oldie(m_youngest_live_version, m_mappings[mapping_index]);
                    m_old_mappings.emplace_back(std::move(oldie));
                    m_mappings[mapping_index] =
                        util::File::Map<char>(m_file, section_start_offset, File::access_ReadOnly, section_size);
                    m_mapping_version++;
                }
            }

            // 2. add any full mappings
            //  - figure out how many full mappings we need to match the requested size
            auto new_slab_base = align_size_to_section_boundary(file_size);
            size_t num_full_mappings = get_section_index(file_size) - m_sections_in_compatibility_mapping;
            size_t num_mappings = get_section_index(new_slab_base) - m_sections_in_compatibility_mapping;
            size_t old_num_mappings = old_num_sections - m_sections_in_compatibility_mapping;
            if (num_mappings > old_num_mappings) {
                // we can't just resize the vector since Maps do not support copy constructionn:
                // m_mappings.resize(num_mappings);
                std::vector<util::File::Map<char>> next_mapping(num_mappings);
                for (size_t i = 0; i < old_num_mappings; ++i) {
                    next_mapping[i] = std::move(m_mappings[i]);
                }
                m_mappings = std::move(next_mapping);
            }

            for (size_t k = old_num_mappings; k < num_full_mappings; ++k) {
                size_t section_start_offset = get_section_base(k + m_sections_in_compatibility_mapping);
                size_t section_size =
                    get_section_base(1 + k + m_sections_in_compatibility_mapping) - section_start_offset;
                m_mappings[k] =
                    util::File::Map<char>(m_file, section_start_offset, File::access_ReadOnly, section_size);
            }

            // 3. add a final partial mapping if needed
            if (file_size < new_slab_base) {
                REALM_ASSERT(num_mappings == num_full_mappings + 1);
                size_t section_start_offset =
                    get_section_base(num_full_mappings + m_sections_in_compatibility_mapping);
                size_t section_reservation =
                    get_section_base(num_full_mappings + 1 + m_sections_in_compatibility_mapping) -
                    section_start_offset;
                size_t section_size = file_size - section_start_offset;
                util::File::Map<char> mapping;
                mapping.reserve(m_file, File::access_ReadOnly, section_start_offset, section_reservation);
                auto ok = mapping.extend(m_file, File::access_ReadOnly, section_size);
                REALM_ASSERT(ok); // should allways succeed, as this is the first extend()
                m_mappings[num_full_mappings] = std::move(mapping);
            }
        }
    }
    size_t ref_start = align_size_to_section_boundary(file_size);
    size_t ref_displacement = ref_start - old_slab_base;
    if (ref_displacement > 0) {
        // Rebase slabs as m_baseline is now bigger than old_slab_base
        for (auto& e : m_slabs) {
            e.ref_end += ref_displacement;
        }
    }

    rebuild_freelists_from_slab();

    // Build the fast path mapping

    // The fast path mapping is an array which will is used from multiple threads
    // without locking - see translate().

    // Addition of a new mapping may require a completely new fast mapping table.
    //
    // Being used in a multithreaded scenario, the old mappings must be retained open,
    // until the realm version for which they were established has been closed/detached.
    //
    // This assumes that only write transactions call do_alloc() or do_free() or needs to
    // translate refs in the slab area, and that all these uses are serialized, whether
    // that is achieved by being single threaded, interlocked or run from a sequential
    // scheduling queue.
    //
    rebuild_translations(requires_new_translation, old_num_sections);
}

void SlabAlloc::extend_fast_mapping_with_slab(char* address)
{
    ++m_translation_table_size;
    auto new_fast_mapping = new RefTranslation[m_translation_table_size];
    for (size_t i = 0; i < m_translation_table_size - 1; ++i) {
        new_fast_mapping[i] = m_ref_translation_ptr[i];
    }
    m_old_translations.emplace_back(m_youngest_live_version, m_ref_translation_ptr.load());
#if REALM_ENABLE_ENCRYPTION
    new_fast_mapping[m_translation_table_size - 1] = {address, nullptr};
#else
    new_fast_mapping[m_translation_table_size - 1] = {address};
#endif
    m_ref_translation_ptr = new_fast_mapping;
}

void SlabAlloc::rebuild_translations(bool requires_new_translation, size_t old_num_sections)
{
    size_t free_space_size = m_slabs.size();
    auto num_mappings = m_mappings.size();
    if (m_translation_table_size < num_mappings + free_space_size + m_sections_in_compatibility_mapping) {
        requires_new_translation = true;
    }
    RefTranslation* new_translation_table = m_ref_translation_ptr;
    if (requires_new_translation) {
        // we need a new translation table, but must preserve old, as translations using it
        // may be in progress concurrently
        if (m_translation_table_size)
            m_old_translations.emplace_back(m_youngest_live_version, m_ref_translation_ptr.load());
        m_translation_table_size = num_mappings + free_space_size + m_sections_in_compatibility_mapping;
        new_translation_table = new RefTranslation[m_translation_table_size];
        for (int i = 0; i < m_sections_in_compatibility_mapping; ++i) {
            new_translation_table[i].mapping_addr = m_compatibility_mapping.get_addr() + get_section_base(i);
#if REALM_ENABLE_ENCRYPTION
            new_translation_table[i].encrypted_mapping = m_compatibility_mapping.get_encrypted_mapping();
#endif
        }
        old_num_sections = 0;
    }
    for (size_t k = old_num_sections; k < num_mappings; ++k) {
        auto i = k + m_sections_in_compatibility_mapping;
        new_translation_table[i].mapping_addr = m_mappings[k].get_addr();
#if REALM_ENABLE_ENCRYPTION
        new_translation_table[i].encrypted_mapping = m_mappings[k].get_encrypted_mapping();
#endif
    }
    for (size_t k = 0; k < free_space_size; ++k) {
        char* base = m_slabs[k].addr;
        auto i = num_mappings + m_sections_in_compatibility_mapping + k;
#if REALM_ENABLE_ENCRYPTION
        new_translation_table[i] = {base, nullptr};
#else
        new_translation_table[i] = {base};
#endif
    }
    m_ref_translation_ptr = new_translation_table;
}

void SlabAlloc::purge_old_mappings(uint64_t oldest_live_version, uint64_t youngest_live_version)
{
    std::lock_guard<std::mutex> lock(m_mapping_mutex);
    for (size_t i = 0; i < m_old_mappings.size();) {
        if (m_old_mappings[i].replaced_at_version >= oldest_live_version) {
            ++i;
            continue;
        }
        // move last over:
        auto oldie = std::move(m_old_mappings[i]);
        m_old_mappings[i] = std::move(m_old_mappings.back());
        m_old_mappings.pop_back();
        oldie.mapping.unmap();
    }

    for (size_t i = 0; i < m_old_translations.size();) {
        if (m_old_translations[i].replaced_at_version < oldest_live_version) {
            // This translation is too old - purge by move last over:
            auto oldie = std::move(m_old_translations[i]);
            m_old_translations[i] = std::move(m_old_translations.back());
            m_old_translations.pop_back();
            delete[] oldie.translations;
        }
        else {
            ++i;
        }
    }
    m_youngest_live_version = youngest_live_version;
}


const SlabAlloc::Chunks& SlabAlloc::get_free_read_only() const
{
    if (REALM_COVER_NEVER(m_free_space_state == free_space_Invalid))
        throw InvalidFreeSpace();
    return m_free_read_only;
}


size_t SlabAlloc::find_section_in_range(size_t start_pos, size_t free_chunk_size, size_t request_size) const noexcept
{
    size_t end_of_block = start_pos + free_chunk_size;
    size_t alloc_pos = start_pos;
    while (alloc_pos + request_size <= end_of_block) {
        size_t next_section_boundary = get_upper_section_boundary(alloc_pos);
        if (alloc_pos + request_size <= next_section_boundary) {
            return alloc_pos;
        }
        alloc_pos = next_section_boundary;
    }
    return 0;
}


void SlabAlloc::resize_file(size_t new_file_size)
{
    REALM_ASSERT(new_file_size == round_up_to_page_size(new_file_size));
    m_file.prealloc(new_file_size); // Throws

    bool disable_sync = get_disable_sync_to_disk() || m_cfg.disable_sync;
    if (!disable_sync)
        m_file.sync(); // Throws
}

#ifdef REALM_DEBUG
void SlabAlloc::reserve_disk_space(size_t size)
{
    if (size != round_up_to_page_size(size))
        size = round_up_to_page_size(size);
    m_file.prealloc(size); // Throws

    bool disable_sync = get_disable_sync_to_disk() || m_cfg.disable_sync;
    if (!disable_sync)
        m_file.sync(); // Throws
}
#endif

void SlabAlloc::verify() const
{
#ifdef REALM_DEBUG
    // Make sure that all free blocks fit within a slab
    /* FIXME
    for (const auto& chunk : m_free_space) {
        slabs::const_iterator slab =
            upper_bound(m_slabs.begin(), m_slabs.end(), chunk.ref, &ref_less_than_slab_ref_end);
        REALM_ASSERT(slab != m_slabs.end());

        ref_type slab_ref_end = slab->ref_end;
        ref_type chunk_ref_end = chunk.ref + chunk.size;
        REALM_ASSERT_3(chunk_ref_end, <=, slab_ref_end);
    }
    */
#endif
}

#ifdef REALM_DEBUG

bool SlabAlloc::is_all_free() const
{
    /*
     * FIXME
    if (m_free_space.size() != m_slabs.size())
        return false;

    // Verify that free space matches slabs
    ref_type slab_ref = align_size_to_section_boundary(m_baseline.load(std::memory_order_relaxed));
    for (const auto& slab : m_slabs) {
        size_t slab_size = slab.ref_end - slab_ref;
        chunks::const_iterator chunk = find_if(m_free_space.begin(), m_free_space.end(), ChunkRefEq(slab_ref));
        if (chunk == m_free_space.end())
            return false;
        if (slab_size != chunk->size)
            return false;
        slab_ref = slab.ref_end;
    }
    */
    return true;
}


// LCOV_EXCL_START
void SlabAlloc::print() const
{
    /* FIXME
     *

    size_t allocated_for_slabs = m_slabs.empty() ? 0 : m_slabs.back().ref_end - m_baseline;

    size_t free = 0;
    for (const auto& free_block : m_free_space) {
        free += free_block.size;
    }

    size_t allocated = allocated_for_slabs - free;
    std::cout << "Attached: " << (m_data ? size_t(m_baseline) : 0) << " Allocated: " << allocated << "\n";

    if (!m_slabs.empty()) {
        std::cout << "Slabs: ";
        ref_type first_ref = m_baseline;

        for (const auto& slab : m_slabs) {
            if (&slab != &m_slabs.front())
                std::cout << ", ";

            ref_type last_ref = slab.ref_end - 1;
            size_t size = slab.ref_end - first_ref;
            void* addr = slab.addr;
            std::cout << "(" << first_ref << "->" << last_ref << ", size=" << size << ", addr=" << addr << ")";
            first_ref = slab.ref_end;
        }
        std::cout << "\n";
    }

    if (!m_free_space.empty()) {
        std::cout << "FreeSpace: ";
        for (const auto& free_block : m_free_space) {
            if (&free_block != &m_free_space.front())
                std::cout << ", ";

            ref_type last_ref = free_block.ref + free_block.size - 1;
            std::cout << "(" << free_block.ref << "->" << last_ref << ", size=" << free_block.size << ")";
        }
        std::cout << "\n";
    }
    if (!m_free_read_only.empty()) {
        std::cout << "FreeSpace (ro): ";
        for (const auto& free_block : m_free_read_only) {
            if (&free_block != &m_free_read_only.front())
                std::cout << ", ";

            ref_type last_ref = free_block.ref + free_block.size - 1;
            std::cout << "(" << free_block.ref << "->" << last_ref << ", size=" << free_block.size << ")";
        }
        std::cout << "\n";
    }
    std::cout << std::flush;
    */
}
// LCOV_EXCL_STOP

#endif // REALM_DEBUG<|MERGE_RESOLUTION|>--- conflicted
+++ resolved
@@ -147,10 +147,17 @@
     : ref_end(r)
     , size(s)
 {
-    addr = new char[size];
+    addr = static_cast<char*>(util::mmap_anon(size));
+#if REALM_ENABLE_ALLOC_SET_ZERO
     std::fill(addr, addr + size, 0);
-}
-
+#endif
+}
+
+SlabAlloc::Slab::~Slab()
+{
+    if (addr)
+        util::munmap(addr, 1UL << section_shift);
+}
 
 void SlabAlloc::detach() noexcept
 {
@@ -183,12 +190,6 @@
     // Release all allocated memory - this forces us to create new
     // slabs after re-attaching thereby ensuring that the slabs are
     // placed correctly (logically) after the end of the file.
-<<<<<<< HEAD
-    for (auto& slab : m_slabs) {
-        util::munmap(slab.addr, 1UL << section_shift);
-    }
-=======
->>>>>>> b13629fe
     m_slabs.clear();
     clear_freelists();
 
@@ -430,13 +431,8 @@
 void SlabAlloc::rebuild_freelists_from_slab()
 {
     clear_freelists();
-<<<<<<< HEAD
     ref_type ref_start = align_size_to_section_boundary(m_baseline.load(std::memory_order_relaxed));
-    for (auto e : m_slabs) {
-=======
-    ref_type ref_start = m_baseline;
     for (const auto& e : m_slabs) {
->>>>>>> b13629fe
         FreeBlock* entry = slab_to_entry(e, ref_start);
         push_freelist_entry(entry);
         ref_start = e.ref_end;
@@ -494,29 +490,17 @@
                                       util::to_string(new_size));
     }
 
-<<<<<<< HEAD
     REALM_ASSERT(matches_section_boundary(ref));
     REALM_ASSERT(matches_section_boundary(ref_end));
-    char* mem = static_cast<char*>(util::mmap_anon(new_size));
-#if REALM_ENABLE_ALLOC_SET_ZERO
-    std::fill(mem.get(), mem.get() + new_size, 0);
-#endif
-    // Add to list of slabs
-    Slab slab;
-    slab.addr = mem;
-    slab.ref_end = ref_end;
 
     std::lock_guard<std::mutex> lock(m_mapping_mutex);
-    // FIXME: Leaks if push_back throws
-    m_slabs.push_back(slab); // Throws
-    extend_fast_mapping_with_slab(mem);
-=======
     // Create new slab and add to list of slabs
     m_slabs.emplace_back(ref_end, new_size); // Throws
->>>>>>> b13629fe
+    const Slab& slab = m_slabs.back();
+    extend_fast_mapping_with_slab(slab.addr);
 
     // build a single block from that entry
-    return slab_to_entry(m_slabs.back(), ref);
+    return slab_to_entry(slab, ref);
 }
 
 
@@ -659,69 +643,8 @@
 
 char* SlabAlloc::do_translate(ref_type) const noexcept
 {
-<<<<<<< HEAD
     REALM_ASSERT(false); // never come here
     return nullptr;
-=======
-    REALM_ASSERT_DEBUG(is_attached());
-    REALM_ASSERT_RELEASE_EX(!(ref & 7), ref);
-
-    const char* addr = nullptr;
-
-    size_t cache_index = ref ^ ((ref >> 16) >> 16);
-    // we shift by 16 two times. On 32-bitters it's undefined to shift by
-    // 32. Shifting twice x16 however, is defined and gives zero. On 64-bitters
-    // the compiler should reduce it to a single 32 bit shift.
-    cache_index = cache_index ^ (cache_index >> 16);
-    cache_index = (cache_index ^ (cache_index >> 8)) & 0xFF;
-    if (cache[cache_index].ref == ref && cache[cache_index].version == version)
-        return const_cast<char*>(cache[cache_index].addr);
-
-    if (ref < m_baseline) {
-
-        const util::File::Map<char>* map;
-
-        // fast path if reference is inside the initial mapping (or buffer):
-        if (ref < m_initial_chunk_size) {
-            addr = m_data + ref;
-            if (m_file_mappings) {
-                // Once established, the initial mapping is immutable, so we
-                // don't need to grab a lock for access.
-                map = &m_file_mappings->m_initial_mapping;
-                realm::util::encryption_read_barrier(addr, Array::header_size, map->get_encrypted_mapping(),
-                                                     Array::get_byte_size_from_header);
-            }
-        }
-        else {
-            // reference must be inside a section mapped later
-            size_t section_index = get_section_index(ref);
-            REALM_ASSERT_DEBUG(m_file_mappings);
-
-            size_t mapping_index = section_index - m_file_mappings->m_first_additional_mapping;
-            size_t section_offset = ref - get_section_base(section_index);
-            REALM_ASSERT_DEBUG(m_local_mappings);
-            REALM_ASSERT_DEBUG(mapping_index < m_num_local_mappings);
-            map = m_local_mappings[mapping_index].get();
-            REALM_ASSERT_DEBUG(map->get_addr() != nullptr);
-            addr = map->get_addr() + section_offset;
-            realm::util::encryption_read_barrier(addr, Array::header_size, map->get_encrypted_mapping(),
-                                                 Array::get_byte_size_from_header);
-        }
-    }
-    else {
-        typedef Slabs::const_iterator iter;
-        iter i = upper_bound(m_slabs.begin(), m_slabs.end(), ref, &ref_less_than_slab_ref_end);
-        REALM_ASSERT_DEBUG(i != m_slabs.end());
-
-        ref_type slab_ref = i == m_slabs.begin() ? m_baseline : (i - 1)->ref_end;
-        addr = i->addr + (ref - slab_ref);
-    }
-    cache[cache_index].addr = addr;
-    cache[cache_index].ref = ref;
-    cache[cache_index].version = version;
-    REALM_ASSERT_DEBUG(addr != nullptr);
-    return const_cast<char*>(addr);
->>>>>>> b13629fe
 }
 
 
