--- conflicted
+++ resolved
@@ -214,26 +214,7 @@
 
 MemRef SlabAlloc::do_alloc(size_t size)
 {
-<<<<<<< HEAD
-#ifdef REALM_SLAB_ALLOC_TUNE
-    static int64_t memstat_requested = 0;
-    static int64_t memstat_slab_size = 0;
-    static int64_t memstat_slabs = 0;
-    static int64_t memstat_rss = 0;
-    static int64_t memstat_rss_ctr = 0;
-
-    {
-        double vm;
-        double res;
-        process_mem_usage(vm, res);
-        memstat_rss += res;
-        memstat_rss_ctr += 1;
-        memstat_requested += size;
-    }
-#endif
     CriticalSection cs(changes);
-=======
->>>>>>> 4ac2ef2e
     REALM_ASSERT(0 < size);
     REALM_ASSERT((size & 0x7) == 0); // only allow sizes that are multiples of 8
     REALM_ASSERT(is_attached());
@@ -491,33 +472,6 @@
         ref = curr_ref_end;
     }
 
-<<<<<<< HEAD
-#ifdef REALM_SLAB_ALLOC_TUNE
-    {
-        const size_t update = 5000000;
-        if ((memstat_slab_size + new_size) / update > memstat_slab_size / update) {
-            std::cerr << "Size of all allocated slabs:    " << (memstat_slab_size + new_size) / 1024 << " KB\n"
-                      << "Sum of size for do_alloc(size): " << memstat_requested / 1024 << " KB\n"
-                      << "Average physical memory usage:  " << memstat_rss / memstat_rss_ctr / 1024 << " KB\n"
-                      << "Page size:                      " << page_size() / 1024 << " KB\n"
-                      << "Number of all allocated slabs:  " << memstat_slabs << "\n\n";
-        }
-        memstat_slab_size += new_size;
-        memstat_slabs += 1;
-    }
-#endif
-
-=======
-    // Round upwards to nearest page size
-    new_size = ((new_size - 1) | (page_size() - 1)) + 1;
-    if (new_size != exact_size && new_size < minimal_larger_size) {
-        new_size = minimal_larger_size;
-        // round to next page size, then
-        new_size = ((new_size - 1) | (page_size() - 1)) + 1;
-    }
-
-    REALM_ASSERT(0 < new_size);
->>>>>>> 4ac2ef2e
     size_t ref_end = ref;
     if (REALM_UNLIKELY(int_add_with_overflow_detect(ref_end, new_size))) {
         throw MaximumFileSizeExceeded("AllocSlab slab ref_end size overflow: " + util::to_string(ref) + " + " +
@@ -684,69 +638,8 @@
 
 char* SlabAlloc::do_translate(ref_type) const noexcept
 {
-<<<<<<< HEAD
     REALM_ASSERT(false); // never come here
     return nullptr;
-=======
-    REALM_ASSERT_DEBUG(is_attached());
-    REALM_ASSERT_RELEASE_EX(!(ref & 7), ref);
-
-    const char* addr = nullptr;
-
-    size_t cache_index = ref ^ ((ref >> 16) >> 16);
-    // we shift by 16 two times. On 32-bitters it's undefined to shift by
-    // 32. Shifting twice x16 however, is defined and gives zero. On 64-bitters
-    // the compiler should reduce it to a single 32 bit shift.
-    cache_index = cache_index ^ (cache_index >> 16);
-    cache_index = (cache_index ^ (cache_index >> 8)) & 0xFF;
-    if (cache[cache_index].ref == ref && cache[cache_index].version == version)
-        return const_cast<char*>(cache[cache_index].addr);
-
-    if (ref < m_baseline) {
-
-        const util::File::Map<char>* map;
-
-        // fast path if reference is inside the initial mapping (or buffer):
-        if (ref < m_initial_chunk_size) {
-            addr = m_data + ref;
-            if (m_file_mappings) {
-                // Once established, the initial mapping is immutable, so we
-                // don't need to grab a lock for access.
-                map = &m_file_mappings->m_initial_mapping;
-                realm::util::encryption_read_barrier(addr, Array::header_size, map->get_encrypted_mapping(),
-                                                     Array::get_byte_size_from_header);
-            }
-        }
-        else {
-            // reference must be inside a section mapped later
-            size_t section_index = get_section_index(ref);
-            REALM_ASSERT_DEBUG(m_file_mappings);
-
-            size_t mapping_index = section_index - m_file_mappings->m_first_additional_mapping;
-            size_t section_offset = ref - get_section_base(section_index);
-            REALM_ASSERT_DEBUG(m_local_mappings);
-            REALM_ASSERT_DEBUG(mapping_index < m_num_local_mappings);
-            map = m_local_mappings[mapping_index].get();
-            REALM_ASSERT_DEBUG(map->get_addr() != nullptr);
-            addr = map->get_addr() + section_offset;
-            realm::util::encryption_read_barrier(addr, Array::header_size, map->get_encrypted_mapping(),
-                                                 Array::get_byte_size_from_header);
-        }
-    }
-    else {
-        typedef slabs::const_iterator iter;
-        iter i = upper_bound(m_slabs.begin(), m_slabs.end(), ref, &ref_less_than_slab_ref_end);
-        REALM_ASSERT_DEBUG(i != m_slabs.end());
-
-        ref_type slab_ref = i == m_slabs.begin() ? m_baseline : (i - 1)->ref_end;
-        addr = i->addr + (ref - slab_ref);
-    }
-    cache[cache_index].addr = addr;
-    cache[cache_index].ref = ref;
-    cache[cache_index].version = version;
-    REALM_ASSERT_DEBUG(addr != nullptr);
-    return const_cast<char*>(addr);
->>>>>>> 4ac2ef2e
 }
 
 
