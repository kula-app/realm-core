/*************************************************************************
 *
 * Copyright 2016 Realm Inc.
 *
 * Licensed under the Apache License, Version 2.0 (the "License");
 * you may not use this file except in compliance with the License.
 * You may obtain a copy of the License at
 *
 * http://www.apache.org/licenses/LICENSE-2.0
 *
 * Unless required by applicable law or agreed to in writing, software
 * distributed under the License is distributed on an "AS IS" BASIS,
 * WITHOUT WARRANTIES OR CONDITIONS OF ANY KIND, either express or implied.
 * See the License for the specific language governing permissions and
 * limitations under the License.
 *
 **************************************************************************/

#include <stdexcept>

#ifdef REALM_DEBUG
#include <iostream>
#include <iomanip>
#endif

#include <realm/util/features.h>
#include <realm/util/miscellaneous.hpp>
#include <realm/impl/destroy_guard.hpp>
#include <realm/exceptions.hpp>
#include <realm/table.hpp>
#include <realm/alloc_slab.hpp>
#include <realm/index_string.hpp>
#include <realm/db.hpp>
#include <realm/replication.hpp>
#include <realm/table_view.hpp>
#include <realm/query_engine.hpp>
#include <realm/array_bool.hpp>
#include <realm/array_binary.hpp>
#include <realm/array_string.hpp>
#include <realm/array_timestamp.hpp>
#include <realm/array_decimal128.hpp>
#include <realm/array_object_id.hpp>
#include <realm/table_tpl.hpp>

/// \page AccessorConsistencyLevels
///
/// These are the three important levels of consistency of a hierarchy of
/// Realm accessors rooted in a common group accessor (tables, columns, rows,
/// descriptors, arrays):
///
/// ### Fully Consistent Accessor Hierarchy (or just "Full Consistency")
///
/// All attached accessors are in a fully valid state and can be freely used by
/// the application. From the point of view of the application, the accessor
/// hierarchy remains in this state as long as no library function throws.
///
/// If a library function throws, and the exception is one that is considered
/// part of the API, such as util::File::NotFound, then the accessor hierarchy
/// remains fully consistent. In all other cases, such as when a library
/// function fails because of memory exhaustion, and it throws std::bad_alloc,
/// the application may no longer assume anything beyond minimal consistency.
///
/// ### Minimally Consistent Accessor Hierarchy (or just "Minimal Consistency")
///
/// No correspondence between the accessor states and the underlying node
/// structure can be assumed, but all parent and child accessor references are
/// valid (i.e., not dangling). There are specific additional guarantees, but
/// only on some parts of the internal accessors states, and only on some parts
/// of the structural state.
///
/// This level of consistency is guaranteed at all times, and it is also the
/// **maximum** that may be assumed by the application after a library function
/// fails by throwing an unexpected exception (such as std::bad_alloc). It is
/// also the **minimum** level of consistency that is required to be able to
/// properly destroy the accessor objects (manually, or as a result of stack
/// unwinding).
///
/// It is supposed to be a library-wide invariant that an accessor hierarchy is
/// at least minimally consistent, but so far, only some parts of the library
/// conform to it.
///
/// Note: With proper use, and maintenance of Minimal Consistency, it is
/// possible to ensure that no memory is leaked after a group accessor is
/// destroyed, even after a library function has failed because of memory
/// exhaustion. This is possible because the underlying nodes are allocated in
/// the context of the group, and they can all be freed by the group when it is
/// destroyed. On the other hand, when working with free-standing tables, each
/// underlying node is allocated individually on the heap, so in this case we
/// cannot prevent memory leaks, because there is no way of knowing what to free
/// when the table accessor is destroyed.
///
/// ### Structurally Correspondent Accessor Hierarchy (or simply "Structural Correspondence")
///
/// The structure of the accessor hierarchy is in agreement with the underlying
/// node structure, but the refs (references to underlying nodes) are generally
/// not valid, and certain other parts of the accessor states are also generally
/// not valid. This state of consistency is important mainly during the
/// advancing of read transactions (implicit transactions), and is not exposed
/// to the application.
///
///
/// Below is a detailed specification of the requirements for Minimal
/// Consistency and for Structural Correspondence.
///
///
/// Minimally Consistent Accessor Hierarchy (accessor destruction)
/// --------------------------------------------------------------
///
/// This section defines a level of accessor consistency known as "Minimally
/// Consistent Accessor Hierarchy". It applies to a set of accessors rooted in a
/// common group. It does not imply any level of correspondance between the
/// state of the accessors and the underlying node structure. It enables safe
/// destruction of the accessor objects by requiring that the following items
/// are valid (the list may not yet be complete):
///
///  - Every allocated accessor is either a group accessor, or occurs as a
///    direct, or an indirect child of a group accessor.
///
///  - No allocated accessor occurs as a child more than once (for example, no
///    doublets are allowed in Group::m_table_accessors).
///
///  - The 'is_attached' property of array accessors (Array::m_data == 0). For
///    example, `Table::m_top` is attached if and only if that table accessor
///    was attached to a table with independent dynamic type.
///
///  - The 'parent' property of array accessors (Array::m_parent), but
///    crucially, **not** the `index_in_parent` property.
///
///  - The list of table accessors in a group accessor
///    (Group::m_table_accessors). All non-null pointers refer to existing table
///    accessors.
///
///  - The list of column accessors in a table acccessor (Table::m_cols). All
///    non-null pointers refer to existing column accessors.
///
///  - The 'root_array' property of a column accessor (ColumnBase::m_array). It
///    always refers to an existing array accessor. The exact type of that array
///    accessor must be determinable from the following properties of itself:
///    `is_inner_bptree_node` (Array::m_is_inner_bptree_node), `has_refs`
///    (Array::m_has_refs), and `context_flag` (Array::m_context_flag). This
///    allows for a column accessor to be properly destroyed.
///
///  - The map of subtable accessors in a column acccessor
///    (SubtableColumnBase:m_subtable_map). All pointers refer to existing
///    subtable accessors, but it is not required that the set of subtable
///    accessors referenced from a particular parent P conincide with the set of
///    subtables accessors specifying P as parent.
///
///  - The `descriptor` property of a table accesor (Table::m_descriptor). If it
///    is not null, then it refers to an existing descriptor accessor.
///
///  - The map of subdescriptor accessors in a descriptor accessor
///    (Descriptor::m_subdesc_map). All non-null pointers refer to existing
///    subdescriptor accessors.
///
///  - The `search_index` property of a column accesor (StringColumn::m_index,
///    StringEnumColumn::m_index). When it is non-null, it refers to an existing
///    search index accessor.
///
///
/// Structurally Correspondent Accessor Hierarchy (accessor reattachment)
/// ---------------------------------------------------------------------
///
/// This section defines what it means for an accessor hierarchy to be
/// "Structurally Correspondent". It applies to a set of accessors rooted in a
/// common group. The general idea is that the structure of the accessors must
/// match the underlying structure to such an extent that there is never any
/// doubt about which underlying node that corresponds with a particular
/// accessor. It is assumed that the accessor tree, and the underlying node
/// structure are structurally sound individually.
///
/// With this level of correspondence, it is possible to reattach the accessor
/// tree to the underlying node structure (Table::refresh_accessor_tree()).
///
/// While all the accessors in the tree must be in the attached state (before
/// reattachement), they are not required to refer to existing underlying nodes;
/// that is, their references **are** allowed to be dangling. Roughly speaking,
/// this means that the accessor tree must have been attached to a node
/// structure at some earlier point in time.
///
//
/// Requirements at group level:
///
///  - The number of tables in the underlying group must be equal to the number
///    of entries in `Group::m_table_accessors` in the group accessor.
///
///  - For each table in the underlying group, the corresponding entry in
///    `Table::m_table_accessors` (at same index) is either null, or points to a
///    table accessor that satisfies all the "requirements for a table".
///
/// Requirements for a table:
///
///  - The corresponding underlying table has independent descriptor if, and
///    only if `Table::m_top` is attached.
///
///  - The row index of every row accessor is strictly less than the number of
///    rows in the underlying table.
///
///  - If `Table::m_columns` is unattached (degenerate table), then
///    `Table::m_cols` is empty, otherwise the number of columns in the
///    underlying table is equal to the number of entries in `Table::m_cols`.
///
///  - Each entry in `Table::m_cols` is either null, or points to a column
///    accessor whose type agrees with the data type (realm::DataType) of the
///    corresponding underlying column (at same index).
///
///  - If a column accessor is of type `StringEnumColumn`, then the
///    corresponding underlying column must be an enumerated strings column (the
///    reverse is not required).
///
///  - If a column accessor is equipped with a search index accessor, then the
///    corresponding underlying column must be equipped with a search index (the
///    reverse is not required).
///
///  - For each entry in the subtable map of a column accessor there must be an
///    underlying subtable at column `i` and row `j`, where `i` is the index of
///    the column accessor in `Table::m_cols`, and `j` is the value of
///    `SubtableColumnBase::SubtableMap::entry::m_subtable_ndx`. The
///    corresponding subtable accessor must satisfy all the "requirements for a
///    table" with respect to that underlying subtable.
///
///  - It the table refers to a descriptor accessor (only possible for tables
///    with independent descriptor), then that descriptor accessor must satisfy
///    all the "requirements for a descriptor" with respect to the underlying
///    spec structure (of this table).
///
/// Requirements for a descriptor:
///
///  - For each entry in the subdescriptor map there must be an underlying
///    subspec at column `i`, where `i` is the value of
///    `Descriptor::subdesc_entry::m_column_ndx`. The corresponding
///    subdescriptor accessor must satisfy all the "requirements for a
///    descriptor" with respect to that underlying subspec.
///
/// The 'ndx_in_parent' property of most array accessors is required to be
/// valid. The exceptions are:
///
///  - The top array accessor of root tables (Table::m_top). Root tables are
///    tables with independent descriptor.
///
///  - The columns array accessor of subtables with shared descriptor
///    (Table::m_columns).
///
///  - The top array accessor of spec objects of subtables with shared
///    descriptor (Table::m_spec.m_top).
///
///  - The root array accessor of table level columns
///    (*Table::m_cols[]->m_array).
///
///  - The root array accessor of the subcolumn of unique strings in an
///    enumerated string column (*StringEnumColumn::m_keys.m_array).
///
///  - The root array accessor of search indexes
///    (*Table::m_cols[]->m_index->m_array).
///
/// Note that Structural Correspondence trivially includes Minimal Consistency,
/// since the latter it an invariant.


using namespace realm;
using namespace realm::util;

Replication* Table::g_dummy_replication = nullptr;

bool TableVersions::operator==(const TableVersions& other) const
{
    if (size() != other.size())
        return false;
    size_t sz = size();
    for (size_t i = 0; i < sz; i++) {
        REALM_ASSERT_DEBUG(this->at(i).first == other.at(i).first);
        if (this->at(i).second != other.at(i).second)
            return false;
    }
    return true;
}

namespace realm {
const char* get_data_type_name(DataType type) noexcept
{
    switch (type) {
        case type_Int:
            return "int";
        case type_Bool:
            return "bool";
        case type_Float:
            return "float";
        case type_Double:
            return "double";
        case type_String:
            return "string";
        case type_Binary:
            return "binary";
        case type_Timestamp:
            return "timestamp";
        case type_ObjectId:
            return "ObjectId";
        case type_Link:
            return "link";
        case type_LinkList:
            return "linklist";
        default:
            return "unknown";
    }
    return "";
}
} // namespace realm

// -- Table ---------------------------------------------------------------------------------

ColKey Table::add_column(DataType type, StringData name, bool nullable)
{
    if (REALM_UNLIKELY(is_link_type(ColumnType(type))))
        throw LogicError(LogicError::illegal_type);

    Table* invalid_link = nullptr;
    ColumnAttrMask attr;
    if (nullable)
        attr.set(col_attr_Nullable);
    ColKey col_key = generate_col_key(ColumnType(type), attr);

    return do_insert_column(col_key, type, name, invalid_link); // Throws
}

ColKey Table::add_column_list(DataType type, StringData name, bool nullable)
{
    Table* invalid_link = nullptr;
    ColumnAttrMask attr;
    attr.set(col_attr_List);
    if (nullable)
        attr.set(col_attr_Nullable);
    ColKey col_key = generate_col_key(ColumnType(type), attr);
    return do_insert_column(col_key, type, name, invalid_link); // Throws
}

ColKey Table::add_column_link(DataType type, StringData name, Table& target)
{
    if (REALM_UNLIKELY(!is_link_type(ColumnType(type))))
        throw LogicError(LogicError::illegal_type);
    // Both origin and target must be group-level tables, and in the same group.
    Group* origin_group = get_parent_group();
    Group* target_group = target.get_parent_group();
    if (!origin_group || !target_group)
        throw LogicError(LogicError::wrong_kind_of_table);
    if (origin_group != target_group)
        throw LogicError(LogicError::group_mismatch);

    m_has_any_embedded_objects.reset();

    ColumnAttrMask attr;
    if (type == type_Link)
        attr.set(col_attr_Nullable);
    if (type == type_LinkList)
        attr.set(col_attr_List);
    ColKey col_key = generate_col_key(ColumnType(type), attr);

    auto retval = do_insert_column(col_key, type, name, &target); // Throws
    return retval;
}

void Table::remove_recursive(CascadeState& cascade_state)
{
    Group* group = get_parent_group();
    REALM_ASSERT(group);
    cascade_state.m_group = group;

    do {
        cascade_state.send_notifications();

        for (auto& l : cascade_state.m_to_be_nullified) {
            Obj obj = group->get_table(l.origin_table)->get_object(l.origin_key);
            obj.nullify_link(l.origin_col_key, l.old_target_key);
        }
        cascade_state.m_to_be_nullified.clear();

        auto to_delete = std::move(cascade_state.m_to_be_deleted);
        for (auto obj : to_delete) {
            auto table = group->get_table(obj.first);
            // This might add to the list of objects that should be deleted
            REALM_ASSERT(!obj.second.is_unresolved());
            table->m_clusters.erase(obj.second, cascade_state);
        }
        nullify_links(cascade_state);
    } while (!cascade_state.m_to_be_deleted.empty() || !cascade_state.m_to_be_nullified.empty());
}

void Table::nullify_links(CascadeState& cascade_state)
{
    Group* group = get_parent_group();
    REALM_ASSERT(group);
    for (auto& to_delete : cascade_state.m_to_be_deleted) {
        auto table = group->get_table(to_delete.first);
        table->m_clusters.nullify_links(to_delete.second, cascade_state);
    }
}


void Table::remove_column(ColKey col_key)
{
    check_column(col_key);

    if (Replication* repl = get_repl())
        repl->erase_column(this, col_key); // Throws

    if (col_key == m_primary_key_col) {
        do_set_primary_key_column(ColKey());
    }
<<<<<<< HEAD
=======
    else {
        REALM_ASSERT_RELEASE(m_primary_key_col.get_index().val != col_key.get_index().val);
    }
    bump_content_version();
    bump_storage_version();
>>>>>>> ca409805
    erase_root_column(col_key); // Throws
    m_has_any_embedded_objects.reset();
}


void Table::rename_column(ColKey col_key, StringData name)
{
    check_column(col_key);

    auto col_ndx = colkey2spec_ndx(col_key);
    m_spec.rename_column(col_ndx, name); // Throws

    bump_content_version();
    bump_storage_version();

    if (Replication* repl = get_repl())
        repl->rename_column(this, col_key, name); // Throws
}


TableKey Table::get_key_direct(Allocator& alloc, ref_type top_ref)
{
    // well, not quite "direct", more like "almost direct":
    Array table_top(alloc);
    table_top.init_from_ref(top_ref);
    if (table_top.size() > 3) {
        RefOrTagged rot = table_top.get_as_ref_or_tagged(top_position_for_key);
        return TableKey(int32_t(rot.get_as_int()));
    }
    else {
        return TableKey();
    }
}


void Table::init(ref_type top_ref, ArrayParent* parent, size_t ndx_in_parent, bool is_writable, bool is_frzn)
{
    REALM_ASSERT(!(is_writable && is_frzn));
    m_is_frozen = is_frzn;
    m_alloc.set_read_only(!is_writable);
    // Load from allocated memory
    m_top.set_parent(parent, ndx_in_parent);
    m_top.init_from_ref(top_ref);

    m_spec.init_from_parent();

    while (m_top.size() <= top_position_for_pk_col) {
        m_top.add(0);
    }

    if (m_top.get_as_ref(top_position_for_cluster_tree) == 0) {
        // This is an upgrade - create cluster
        MemRef mem = ClusterTree::create_empty_cluster(m_top.get_alloc()); // Throws
        m_top.set_as_ref(top_position_for_cluster_tree, mem.get_ref());
    }
    m_clusters.init_from_parent();

    RefOrTagged rot = m_top.get_as_ref_or_tagged(top_position_for_key);
    if (!rot.is_tagged()) {
        // Create table key
        rot = RefOrTagged::make_tagged(ndx_in_parent);
        m_top.set(top_position_for_key, rot);
    }
    m_key = TableKey(int32_t(rot.get_as_int()));

    // index setup relies on column mapping being up to date:
    build_column_mapping();
    if (m_top.get_as_ref(top_position_for_search_indexes) == 0) {
        // This is an upgrade - create the necessary arrays
        bool context_flag = false;
        size_t nb_columns = m_spec.get_column_count();
        MemRef mem = Array::create_array(Array::type_HasRefs, context_flag, nb_columns, 0, m_top.get_alloc());
        m_index_refs.init_from_mem(mem);
        m_index_refs.update_parent();
        mem = Array::create_array(Array::type_Normal, context_flag, nb_columns, TableKey().value, m_top.get_alloc());
        m_opposite_table.init_from_mem(mem);
        m_opposite_table.update_parent();
        mem = Array::create_array(Array::type_Normal, context_flag, nb_columns, ColKey().value, m_top.get_alloc());
        m_opposite_column.init_from_mem(mem);
        m_opposite_column.update_parent();
    }
    else {
        m_opposite_table.init_from_parent();
        m_opposite_column.init_from_parent();
        m_index_refs.init_from_parent();
        m_index_accessors.resize(m_index_refs.size());
    }
    if (!m_top.get_as_ref_or_tagged(top_position_for_column_key).is_tagged()) {
        m_top.set(top_position_for_column_key, RefOrTagged::make_tagged(0));
    }
    auto rot_version = m_top.get_as_ref_or_tagged(top_position_for_version);
    if (!rot_version.is_tagged()) {
        m_top.set(top_position_for_version, RefOrTagged::make_tagged(0));
        m_in_file_version_at_transaction_boundary = 0;
    }
    else
        m_in_file_version_at_transaction_boundary = rot_version.get_as_int();

    auto rot_pk_key = m_top.get_as_ref_or_tagged(top_position_for_pk_col);
    m_primary_key_col = rot_pk_key.is_tagged() ? ColKey(rot_pk_key.get_as_int()) : ColKey();

    if (m_top.size() <= top_position_for_flags) {
        m_is_embedded = false;
    }
    else {
        uint64_t flags = m_top.get_as_ref_or_tagged(top_position_for_flags).get_as_int();
        m_is_embedded = flags & 0x1;
    }
    m_has_any_embedded_objects.reset();

    if (m_top.size() > top_position_for_tombstones && m_top.get_as_ref(top_position_for_tombstones)) {
        // Tombstones exists
        if (!m_tombstones) {
            m_tombstones = std::make_unique<ClusterTree>(this, m_alloc, size_t(top_position_for_tombstones));
        }
        m_tombstones->init_from_parent();
    }
    else {
        m_tombstones = nullptr;
    }
}


ColKey Table::do_insert_column(ColKey col_key, DataType type, StringData name, Table* target_table)
{
    col_key = do_insert_root_column(col_key, ColumnType(type), name); // Throws

    // When the inserted column is a link-type column, we must also add a
    // backlink column to the target table.

    if (target_table) {
        auto backlink_col_key = target_table->do_insert_root_column(ColKey{}, col_type_BackLink, ""); // Throws
        target_table->report_invalid_key(backlink_col_key);

        set_opposite_column(col_key, target_table->get_key(), backlink_col_key);
        target_table->set_opposite_column(backlink_col_key, get_key(), col_key);
    }

    if (Replication* repl = get_repl())
        repl->insert_column(this, col_key, type, name, target_table); // Throws

    return col_key;
}


void Table::populate_search_index(ColKey col_key)
{
    auto col_ndx = col_key.get_index().val;
    StringIndex* index = m_index_accessors[col_ndx];

    // Insert ref to index
    for (auto o : *this) {
        ObjKey key = o.get_key();
        DataType type = get_column_type(col_key);

        if (type == type_Int) {
            if (is_nullable(col_key)) {
                Optional<int64_t> value = o.get<Optional<int64_t>>(col_key);
                index->insert(key, value); // Throws
            }
            else {
                int64_t value = o.get<int64_t>(col_key);
                index->insert(key, value); // Throws
            }
        }
        else if (type == type_Bool) {
            if (is_nullable(col_key)) {
                Optional<bool> value = o.get<Optional<bool>>(col_key);
                index->insert(key, value); // Throws
            }
            else {
                bool value = o.get<bool>(col_key);
                index->insert(key, value); // Throws
            }
        }
        else if (type == type_String) {
            StringData value = o.get<StringData>(col_key);
            index->insert(key, value); // Throws
        }
        else if (type == type_Timestamp) {
            Timestamp value = o.get<Timestamp>(col_key);
            index->insert(key, value); // Throws
        }
        else if (type == type_ObjectId) {
            if (is_nullable(col_key)) {
                Optional<ObjectId> value = o.get<Optional<ObjectId>>(col_key);
                index->insert(key, value); // Throws
            }
            else {
                ObjectId value = o.get<ObjectId>(col_key);
                index->insert(key, value); // Throws
            }
        }
        else {
            REALM_ASSERT_RELEASE(false && "Data type does not support search index");
        }
    }
}

void Table::add_search_index(ColKey col_key)
{
    check_column(col_key);
    size_t column_ndx = col_key.get_index().val;

    // Early-out if already indexed
    if (m_index_accessors[column_ndx] != nullptr)
        return;

    if (!StringIndex::type_supported(DataType(col_key.get_type())) || col_key.get_attrs().test(col_attr_List)) {
        // FIXME: This is what we used to throw, so keep throwing that for compatibility reasons, even though it
        // should probably be a type mismatch exception instead.
        throw LogicError(LogicError::illegal_combination);
    }

    // m_index_accessors always has the same number of pointers as the number of columns. Columns without search
    // index have 0-entries.
    REALM_ASSERT(m_index_accessors.size() == m_leaf_ndx2colkey.size());
    REALM_ASSERT(m_index_accessors[column_ndx] == nullptr);

    // Create the index
    StringIndex* index = new StringIndex(ClusterColumn(&m_clusters, col_key), get_alloc()); // Throws
    m_index_accessors[column_ndx] = index;

    // Insert ref to index
    index->set_parent(&m_index_refs, column_ndx);
    m_index_refs.set(column_ndx, index->get_ref()); // Throws

    // Update spec
    auto spec_ndx = leaf_ndx2spec_ndx(col_key.get_index());
    auto attr = m_spec.get_column_attr(spec_ndx);
    attr.set(col_attr_Indexed);
    m_spec.set_column_attr(spec_ndx, attr); // Throws

    populate_search_index(col_key);
}

void Table::remove_search_index(ColKey col_key)
{
    check_column(col_key);
    auto column_ndx = col_key.get_index();

    // Early-out if non-indexed
    if (m_index_accessors[column_ndx.val] == nullptr)
        return;

    // Destroy and remove the index column
    StringIndex* index = m_index_accessors[column_ndx.val];
    REALM_ASSERT(index != nullptr);
    index->destroy();
    delete index;
    m_index_accessors[column_ndx.val] = nullptr;

    m_index_refs.set(column_ndx.val, 0);

    // update spec
    auto spec_ndx = leaf_ndx2spec_ndx(column_ndx);
    auto attr = m_spec.get_column_attr(spec_ndx);
    attr.reset(col_attr_Indexed);
    m_spec.set_column_attr(spec_ndx, attr); // Throws
}

void Table::enumerate_string_column(ColKey col_key)
{
    check_column(col_key);
    size_t column_ndx = colkey2spec_ndx(col_key);
    ColumnType type = col_key.get_type();
    if (type == col_type_String && !m_spec.is_string_enum_type(column_ndx)) {
        m_clusters.enumerate_string_column(col_key);
    }
}

bool Table::is_enumerated(ColKey col_key) const noexcept
{
    size_t col_ndx = colkey2spec_ndx(col_key);
    return m_spec.is_string_enum_type(col_ndx);
}

size_t Table::get_num_unique_values(ColKey col_key) const
{
    if (!is_enumerated(col_key))
        return 0;

    ArrayParent* parent;
    ref_type ref = const_cast<Spec&>(m_spec).get_enumkeys_ref(colkey2spec_ndx(col_key), parent);
    BPlusTree<StringData> col(get_alloc());
    col.init_from_ref(ref);

    return col.size();
}


void Table::erase_root_column(ColKey col_key)
{
    check_column(col_key);
    ColumnType col_type = col_key.get_type();
    if (is_link_type(col_type)) {
        auto target_table = get_opposite_table(col_key);
        auto target_column = get_opposite_column(col_key);
        target_table->do_erase_root_column(target_column);
    }
    do_erase_root_column(col_key); // Throws
}


ColKey Table::do_insert_root_column(ColKey col_key, ColumnType type, StringData name)
{
    // if col_key specifies a key, it must be unused
    REALM_ASSERT(!col_key || !valid_column(col_key));

    // locate insertion point: ordinary columns must come before backlink columns
    size_t spec_ndx = (type == col_type_BackLink) ? m_spec.get_column_count() : m_spec.get_public_column_count();

    if (!col_key) {
        col_key = generate_col_key(type, {});
    }

    m_spec.insert_column(spec_ndx, col_key, type, name, col_key.get_attrs().m_value); // Throws
    auto col_ndx = col_key.get_index().val;
    build_column_mapping();
    REALM_ASSERT(col_ndx <= m_index_refs.size());
    if (col_ndx == m_index_refs.size()) {
        m_index_refs.insert(col_ndx, 0);
    }
    else {
        m_index_refs.set(col_ndx, 0);
    }
    REALM_ASSERT(col_ndx <= m_opposite_table.size());
    if (col_ndx == m_opposite_table.size()) {
        // m_opposite_table and m_opposite_column are always resized together!
        m_opposite_table.insert(col_ndx, TableKey().value);
        m_opposite_column.insert(col_ndx, ColKey().value);
    }
    else {
        m_opposite_table.set(col_ndx, TableKey().value);
        m_opposite_column.set(col_ndx, ColKey().value);
    }
    refresh_index_accessors();
    m_clusters.insert_column(col_key);
    if (m_tombstones) {
        m_tombstones->insert_column(col_key);
        /*
          FIXME: fails
        if (col_key == get_primary_key_column())
            m_tombstones->insert_column(col_key);
        else if (col_key.get_type() == col_type_BackLink)
            m_tombstones->insert_column(col_key);
        */
    }

    bump_storage_version();

    return col_key;
}


void Table::do_erase_root_column(ColKey col_key)
{
    size_t col_ndx = col_key.get_index().val;
    // If the column had a source index we have to remove and destroy that as well
    ref_type index_ref = m_index_refs.get_as_ref(col_ndx);
    if (index_ref) {
        Array::destroy_deep(index_ref, m_index_refs.get_alloc());
        m_index_refs.set(col_ndx, 0);
        delete m_index_accessors[col_ndx];
        m_index_accessors[col_ndx] = nullptr;
    }
    m_opposite_table.set(col_ndx, TableKey().value);
    m_opposite_column.set(col_ndx, ColKey().value);
    m_index_accessors[col_ndx] = nullptr;
    m_clusters.remove_column(col_key);
    if (m_tombstones)
        m_tombstones->remove_column(col_key);
    size_t spec_ndx = colkey2spec_ndx(col_key);
    m_spec.erase_column(spec_ndx);
    m_top.adjust(top_position_for_column_key, 2);

    build_column_mapping();
    while (m_index_accessors.size() > m_leaf_ndx2colkey.size()) {
        REALM_ASSERT(m_index_accessors.back() == nullptr);
        m_index_accessors.erase(m_index_accessors.end() - 1);
    }
    bump_content_version();
    bump_storage_version();
}

bool Table::set_embedded(bool embedded)
{
    if (embedded == m_is_embedded)
        return true;

    if (Replication* repl = get_repl()) {
        if (repl->get_history_type() == Replication::HistoryType::hist_SyncClient) {
            throw std::logic_error("Cannot change embedded property in sync client");
        }
    }

    if (get_primary_key_column()) {
        return false;
    }
    if (size() > 0) {
        // Check if the table has any backlink columns. If not, it is not required
        // to check all objects for backlinks.
        bool has_backlink_columns = false;
        for_each_backlink_column([&has_backlink_columns](ColKey) {
            has_backlink_columns = true;
            return true; // Done
        });

        if (has_backlink_columns) {
            for (auto o : *this) {
                // each object should be owned by one and only one parent
                if (o.get_backlink_count() != 1) {
                    return false;
                }
            }
        }
    }

    do_set_embedded(embedded);

    return true;
}

void Table::do_set_embedded(bool embedded)
{
    while (m_top.size() <= top_position_for_flags)
        m_top.add(0);

    uint64_t flags = m_top.get_as_ref_or_tagged(top_position_for_flags).get_as_int();
    if (embedded) {
        flags |= 1;
    }
    else {
        flags &= ~1;
    }
    m_top.set(top_position_for_flags, RefOrTagged::make_tagged(flags));
    m_is_embedded = embedded;
}


void Table::detach() noexcept
{
    m_alloc.bump_instance_version();
}

void Table::fully_detach() noexcept
{
    m_spec.detach();
    m_top.detach();
    for (auto& index : m_index_accessors) {
        delete index;
    }
    m_index_refs.detach();
    m_opposite_table.detach();
    m_opposite_column.detach();
    m_index_accessors.clear();
}


Table::~Table() noexcept
{
    // If destroyed as a standalone table, destroy all memory allocated
    if (m_top.get_parent() == nullptr) {
        m_top.destroy_deep();
    }

    if (m_top.is_attached()) {
        fully_detach();
    }

    for (auto& index : m_index_accessors) {
        delete index;
    }
    m_index_accessors.clear();
}


bool Table::has_search_index(ColKey col_key) const noexcept
{
    return m_index_accessors[col_key.get_index().val] != nullptr;
}

void Table::migrate_column_info()
{
    bool changes = false;
    TableKey tk = (get_name() == "pk") ? TableKey(0) : get_key();
    changes |= m_spec.convert_column_attributes();
    changes |= m_spec.convert_column_keys(tk);

    if (changes) {
        build_column_mapping();
    }
}

bool Table::verify_column_keys()
{
    size_t nb_public_columns = m_spec.get_public_column_count();
    size_t nb_columns = m_spec.get_column_count();
    bool modified = false;

    auto check = [&]() {
        for (size_t spec_ndx = nb_public_columns; spec_ndx < nb_columns; spec_ndx++) {
            if (m_spec.get_column_type(spec_ndx) == col_type_BackLink) {
                auto col_key = m_spec.get_key(spec_ndx);
                // This function checks for a specific error in the m_keys array where the
                // backlink column keys are wrong. It can be detected by trying to find the
                // corresponding origin table. If the error exists some of the results will
                // give null TableKeys back.
                if (!get_opposite_table_key(col_key))
                    return false;
                auto t = get_opposite_table(col_key);
                auto c = get_opposite_column(col_key);
                if (!t->valid_column(c))
                    return false;
                if (t->get_opposite_column(c) != col_key) {
                    t->set_opposite_column(c, get_key(), col_key);
                }
            }
        }
        return true;
    };

    if (!check()) {
        m_spec.fix_column_keys(get_key());
        build_column_mapping();
        refresh_index_accessors();
        REALM_ASSERT_RELEASE(check());
        modified = true;
    }
    return modified;
}

// Delete the indexes stored in the columns array and create corresponding
// entries in m_index_accessors array. This also has the effect that the columns
// array after this step does not have extra entries for certain columns
void Table::migrate_indexes(ColKey pk_col_key)
{
    if (ref_type top_ref = m_top.get_as_ref(top_position_for_columns)) {
        Array col_refs(m_alloc);
        col_refs.set_parent(&m_top, top_position_for_columns);
        col_refs.init_from_ref(top_ref);
        auto col_count = m_spec.get_column_count();
        size_t col_ndx = 0;

        // If col_refs.size() equals col_count, there are no indexes to migrate
        while (col_ndx < col_count && col_refs.size() > col_count) {
            if (m_spec.get_column_attr(col_ndx).test(col_attr_Indexed) && !m_index_refs.get(col_ndx)) {
                // Simply delete entry. This will have the effect that we will not have to take
                // extra entries into account
                auto old_index_ref = to_ref(col_refs.get(col_ndx + 1));
                col_refs.erase(col_ndx + 1);
                if (old_index_ref) {
                    // It should not be possible for old_index_ref to be 0, but we have seen some error
                    // reports on freeing a null ref, so just to be sure ...
                    Array::destroy_deep(old_index_ref, m_alloc);
                }

                // Primary key columns does not need an index
                if (m_leaf_ndx2colkey[col_ndx] != pk_col_key) {
                    // Otherwise create new index. Will be updated when objects are created
                    StringIndex* index =
                        new StringIndex(ClusterColumn(&m_clusters, m_spec.get_key(col_ndx)), get_alloc()); // Throws
                    m_index_accessors[col_ndx] = index;
                    index->set_parent(&m_index_refs, col_ndx);
                    m_index_refs.set(col_ndx, index->get_ref());
                }
            }
            col_ndx++;
        };
    }
}

// Move information held in the subspec area into the structures managed by Table
// This is information about origin/target tables in relation to links
// This information is now held in "opposite" arrays directly in Table structure
// At the same time the backlink columns are destroyed
// If there is no subspec, this stage is done
void Table::migrate_subspec()
{
    if (!m_spec.has_subspec())
        return;

    ref_type top_ref = m_top.get_as_ref(top_position_for_columns);
    Array col_refs(m_alloc);
    col_refs.set_parent(&m_top, top_position_for_columns);
    col_refs.init_from_ref(top_ref);
    Group* group = get_parent_group();

    for (size_t col_ndx = 0; col_ndx < m_spec.get_column_count(); col_ndx++) {
        ColumnType col_type = m_spec.get_column_type(col_ndx);

        if (is_link_type(col_type)) {
            auto target_key = m_spec.get_opposite_link_table_key(col_ndx);
            auto target_table = group->get_table(target_key);
            Spec& target_spec = _impl::TableFriend::get_spec(*target_table);
            // The target table spec may already be migrated.
            // If it has, the new functions should be used.
            ColKey backlink_col_key = target_spec.has_subspec()
                                          ? target_spec.find_backlink_column(m_key, col_ndx)
                                          : target_table->find_opposite_column(m_spec.get_key(col_ndx));
            REALM_ASSERT(backlink_col_key.get_type() == col_type_BackLink);
            if (m_opposite_table.get(col_ndx) != target_key.value) {
                m_opposite_table.set(col_ndx, target_key.value);
            }
            if (m_opposite_column.get(col_ndx) != backlink_col_key.value) {
                m_opposite_column.set(col_ndx, backlink_col_key.value);
            }
        }
        else if (col_type == col_type_BackLink) {
            auto origin_key = m_spec.get_opposite_link_table_key(col_ndx);
            size_t origin_col_ndx = m_spec.get_origin_column_ndx(col_ndx);
            auto origin_table = group->get_table(origin_key);
            Spec& origin_spec = _impl::TableFriend::get_spec(*origin_table);
            ColKey origin_col_key = origin_spec.get_key(origin_col_ndx);
            REALM_ASSERT(is_link_type(origin_col_key.get_type()));
            if (m_opposite_table.get(col_ndx) != origin_key.value) {
                m_opposite_table.set(col_ndx, origin_key.value);
            }
            if (m_opposite_column.get(col_ndx) != origin_col_key.value) {
                m_opposite_column.set(col_ndx, origin_col_key.value);
            }
        }
    };
    m_spec.destroy_subspec();
}

namespace {

class LegacyStringColumn : public BPlusTree<StringData> {
public:
    LegacyStringColumn(Allocator& alloc, Spec* spec, size_t col_ndx, bool nullable)
        : BPlusTree(alloc)
        , m_spec(spec)
        , m_col_ndx(col_ndx)
        , m_nullable(nullable)
    {
    }

    std::unique_ptr<BPlusTreeLeaf> init_leaf_node(ref_type ref) override
    {
        auto leaf = std::make_unique<LeafNode>(this);
        leaf->ArrayString::set_spec(m_spec, m_col_ndx);
        leaf->set_nullability(m_nullable);
        leaf->init_from_ref(ref);
        return leaf;
    }

    StringData get_legacy(size_t n) const
    {
        if (m_cached_leaf_begin <= n && n < m_cached_leaf_end) {
            return m_leaf_cache.get_legacy(n - m_cached_leaf_begin);
        }
        else {
            StringData value;

            auto func = [&value](BPlusTreeNode* node, size_t ndx) {
                auto leaf = static_cast<LeafNode*>(node);
                value = leaf->get_legacy(ndx);
            };

            m_root->bptree_access(n, func);

            return value;
        }
    }

private:
    Spec* m_spec;
    size_t m_col_ndx;
    bool m_nullable;
};

// We need an accessor that can read old Timestamp columns.
// The new BPlusTree<Timestamp> uses a different layout
class LegacyTS : private Array {
public:
    explicit LegacyTS(Allocator& allocator)
        : Array(allocator)
        , m_seconds(allocator)
        , m_nanoseconds(allocator)
    {
        m_seconds.set_parent(this, 0);
        m_nanoseconds.set_parent(this, 1);
    }

    using Array::set_parent;

    void init_from_parent()
    {
        Array::init_from_parent();
        m_seconds.init_from_parent();
        m_nanoseconds.init_from_parent();
    }

    size_t size() const
    {
        return m_seconds.size();
    }

    Timestamp get(size_t ndx) const
    {
        util::Optional<int64_t> seconds = m_seconds.get(ndx);
        return seconds ? Timestamp(*seconds, int32_t(m_nanoseconds.get(ndx))) : Timestamp{};
    }

private:
    BPlusTree<util::Optional<Int>> m_seconds;
    BPlusTree<Int> m_nanoseconds;
};

// Function that can retrieve a single value from the old columns
Mixed get_val_from_column(size_t ndx, ColumnType col_type, bool nullable, BPlusTreeBase* accessor)
{
    switch (col_type) {
        case col_type_Int:
            if (nullable) {
                auto val = static_cast<BPlusTree<util::Optional<Int>>*>(accessor)->get(ndx);
                return Mixed{val};
            }
            else {
                return Mixed{static_cast<BPlusTree<Int>*>(accessor)->get(ndx)};
            }
        case col_type_Bool:
            if (nullable) {
                auto val = static_cast<BPlusTree<util::Optional<Int>>*>(accessor)->get(ndx);
                return val ? Mixed{bool(*val)} : Mixed{};
            }
            else {
                return Mixed{bool(static_cast<BPlusTree<Int>*>(accessor)->get(ndx))};
            }
        case col_type_Float:
            return Mixed{static_cast<BPlusTree<float>*>(accessor)->get(ndx)};
        case col_type_Double:
            return Mixed{static_cast<BPlusTree<double>*>(accessor)->get(ndx)};
        case col_type_String:
            return Mixed{static_cast<LegacyStringColumn*>(accessor)->get_legacy(ndx)};
        case col_type_Binary:
            return Mixed{static_cast<BPlusTree<Binary>*>(accessor)->get(ndx)};
        default:
            REALM_UNREACHABLE();
    }
}

template <class T>
void copy_list(ref_type sub_table_ref, Obj& obj, ColKey col, Allocator& alloc)
{
    if (sub_table_ref) {
        // Actual list is in the columns array position 0
        Array cols(alloc);
        cols.init_from_ref(sub_table_ref);
        ref_type list_ref = cols.get_as_ref(0);
        BPlusTree<T> from_list(alloc);
        from_list.init_from_ref(list_ref);
        size_t list_size = from_list.size();
        auto l = obj.get_list<T>(col);
        for (size_t j = 0; j < list_size; j++) {
            l.add(from_list.get(j));
        }
    }
}

template <>
void copy_list<util::Optional<Bool>>(ref_type sub_table_ref, Obj& obj, ColKey col, Allocator& alloc)
{
    if (sub_table_ref) {
        // Actual list is in the columns array position 0
        Array cols(alloc);
        cols.init_from_ref(sub_table_ref);
        BPlusTree<util::Optional<Int>> from_list(alloc);
        from_list.set_parent(&cols, 0);
        from_list.init_from_parent();
        size_t list_size = from_list.size();
        auto l = obj.get_list<util::Optional<Bool>>(col);
        for (size_t j = 0; j < list_size; j++) {
            util::Optional<Bool> val;
            auto int_val = from_list.get(j);
            if (int_val) {
                val = (*int_val != 0);
            }
            l.add(val);
        }
    }
}

template <>
void copy_list<String>(ref_type sub_table_ref, Obj& obj, ColKey col, Allocator& alloc)
{
    if (sub_table_ref) {
        // Actual list is in the columns array position 0
        bool nullable = col.get_attrs().test(col_attr_Nullable);
        Array cols(alloc);
        cols.init_from_ref(sub_table_ref);
        LegacyStringColumn from_list(alloc, nullptr, 0, nullable); // List of strings cannot be enumerated
        from_list.set_parent(&cols, 0);
        from_list.init_from_parent();
        size_t list_size = from_list.size();
        auto l = obj.get_list<String>(col);
        for (size_t j = 0; j < list_size; j++) {
            l.add(from_list.get_legacy(j));
        }
    }
}

template <>
void copy_list<Timestamp>(ref_type sub_table_ref, Obj& obj, ColKey col, Allocator& alloc)
{
    if (sub_table_ref) {
        // Actual list is in the columns array position 0
        Array cols(alloc);
        cols.init_from_ref(sub_table_ref);
        LegacyTS from_list(alloc);
        from_list.set_parent(&cols, 0);
        from_list.init_from_parent();
        size_t list_size = from_list.size();
        auto l = obj.get_list<Timestamp>(col);
        for (size_t j = 0; j < list_size; j++) {
            l.add(from_list.get(j));
        }
    }
}

} // namespace

void Table::create_columns()
{
    size_t cnt;
    auto get_column_cnt = [&cnt](const Cluster* cluster) {
        cnt = cluster->nb_columns();
        return true;
    };
    traverse_clusters(get_column_cnt);

    size_t column_count = m_spec.get_column_count();
    if (cnt != column_count) {
        for (size_t col_ndx = 0; col_ndx < column_count; col_ndx++) {
            m_clusters.insert_column(m_spec.get_key(col_ndx));
        }
    }
}

bool Table::migrate_objects(ColKey pk_col_key)
{
    size_t nb_public_columns = m_spec.get_public_column_count();
    size_t nb_columns = m_spec.get_column_count();
    if (!nb_columns) {
        // No columns - this means no objects
        return true;
    }

    ref_type top_ref = m_top.get_as_ref(top_position_for_columns);
    if (!top_ref) {
        // Has already been done
        return true;
    }
    Array col_refs(m_alloc);
    col_refs.set_parent(&m_top, top_position_for_columns);
    col_refs.init_from_ref(top_ref);

    /************************ Create column accessors ************************/

    std::map<ColKey, std::unique_ptr<BPlusTreeBase>> column_accessors;
    std::map<ColKey, std::unique_ptr<LegacyTS>> ts_accessors;
    std::map<ColKey, std::unique_ptr<BPlusTree<int64_t>>> list_accessors;
    std::vector<size_t> cols_to_destroy;
    bool has_link_columns = false;

    // helper function to determine the number of objects in the table
    size_t number_of_objects = (nb_columns == 0) ? 0 : size_t(-1);
    auto update_size = [&number_of_objects](size_t s) {
        if (number_of_objects == size_t(-1)) {
            number_of_objects = s;
        }
        else {
            REALM_ASSERT(s == number_of_objects);
        }
    };

    for (size_t col_ndx = 0; col_ndx < nb_columns; col_ndx++) {
        if (col_ndx < nb_public_columns && m_spec.get_column_name(col_ndx) == "!ROW_INDEX") {
            // If this column has been added, we can break here
            break;
        }

        ColKey col_key = m_spec.get_key(col_ndx);
        ColumnAttrMask attr = m_spec.get_column_attr(col_ndx);
        ColumnType col_type = m_spec.get_column_type(col_ndx);
        bool nullable = attr.test(col_attr_Nullable);
        std::unique_ptr<BPlusTreeBase> acc;
        std::unique_ptr<LegacyTS> ts_acc;
        std::unique_ptr<BPlusTree<int64_t>> list_acc;

        if (!(col_ndx < col_refs.size())) {
            throw std::runtime_error("File corrupted by previous upgrade attempt");
        }

        if (!col_refs.get(col_ndx)) {
            // This column has been migrated
            continue;
        }

        if (attr.test(col_attr_List) && col_type != col_type_LinkList) {
            list_acc = std::make_unique<BPlusTree<int64_t>>(m_alloc);
        }
        else {
            switch (col_type) {
                case col_type_Int:
                case col_type_Bool:
                    if (nullable) {
                        acc = std::make_unique<BPlusTree<util::Optional<Int>>>(m_alloc);
                    }
                    else {
                        acc = std::make_unique<BPlusTree<Int>>(m_alloc);
                    }
                    break;
                case col_type_Float:
                    acc = std::make_unique<BPlusTree<float>>(m_alloc);
                    break;
                case col_type_Double:
                    acc = std::make_unique<BPlusTree<double>>(m_alloc);
                    break;
                case col_type_String:
                    acc = std::make_unique<LegacyStringColumn>(m_alloc, &m_spec, col_ndx, nullable);
                    break;
                case col_type_Binary:
                    acc = std::make_unique<BPlusTree<Binary>>(m_alloc);
                    break;
                case col_type_Timestamp: {
                    ts_acc = std::make_unique<LegacyTS>(m_alloc);
                    break;
                }
                case col_type_Link:
                case col_type_LinkList: {
                    BPlusTree<int64_t> arr(m_alloc);
                    arr.set_parent(&col_refs, col_ndx);
                    arr.init_from_parent();
                    update_size(arr.size());
                    has_link_columns = true;
                    break;
                }
                case col_type_BackLink: {
                    BPlusTree<int64_t> arr(m_alloc);
                    arr.set_parent(&col_refs, col_ndx);
                    arr.init_from_parent();
                    update_size(arr.size());
                    cols_to_destroy.push_back(col_ndx);
                    break;
                }
                default:
                    break;
            }
        }

        if (acc) {
            acc->set_parent(&col_refs, col_ndx);
            acc->init_from_parent();
            update_size(acc->size());
            column_accessors.emplace(col_key, std::move(acc));
            cols_to_destroy.push_back(col_ndx);
        }
        if (ts_acc) {
            ts_acc->set_parent(&col_refs, col_ndx);
            ts_acc->init_from_parent();
            update_size(ts_acc->size());
            ts_accessors.emplace(col_key, std::move(ts_acc));
            cols_to_destroy.push_back(col_ndx);
        }
        if (list_acc) {
            list_acc->set_parent(&col_refs, col_ndx);
            list_acc->init_from_parent();
            update_size(list_acc->size());
            list_accessors.emplace(col_key, std::move(list_acc));
            cols_to_destroy.push_back(col_ndx);
        }
    }

    REALM_ASSERT(number_of_objects != size_t(-1));

    if (m_clusters.size() == number_of_objects) {
        // We have migrated all objects
        return !has_link_columns;
    }

    // !OID column must not be present. Such columns are only present in syncked
    // realms, which we cannot upgrade.
    REALM_ASSERT(nb_public_columns == 0 || m_spec.get_column_name(0) != "!OID");

    /*************************** Create objects ******************************/

    int64_t max_key_value = -1;
    // Store old row ndx in a temporary column. Use this in next steps to find
    // the right target for links
    ColKey orig_row_ndx_col;
    if (pk_col_key) {
        orig_row_ndx_col = add_column(type_Int, "!ROW_INDEX");
        add_search_index(orig_row_ndx_col);
    }

    for (size_t row_ndx = 0; row_ndx < number_of_objects; row_ndx++) {
        Mixed pk_val;
        // Build a vector of values obtained from the old columns
        FieldValues init_values;
        for (auto& it : column_accessors) {
            auto col_key = it.first;
            auto col_type = col_key.get_type();
            auto nullable = col_key.get_attrs().test(col_attr_Nullable);
            auto val = get_val_from_column(row_ndx, col_type, nullable, it.second.get());
            init_values.emplace_back(col_key, val);
            if (col_key == pk_col_key) {
                pk_val = val;
            }
        }
        for (auto& it : ts_accessors) {
            init_values.emplace_back(it.first, Mixed(it.second->get(row_ndx)));
        }

        ObjKey obj_key;
        if (pk_col_key) {
            init_values.emplace_back(orig_row_ndx_col, Mixed(int64_t(row_ndx)));
            // Generate key from pk value
            GlobalKey object_id{pk_val};
            obj_key = global_to_local_object_id_hashed(object_id);
        }
        else {
            obj_key = ObjKey(row_ndx);
        }

        if (obj_key.value > max_key_value) {
            max_key_value = obj_key.value;
        }

        // Create object with the initial values
        Obj obj = m_clusters.insert(obj_key, init_values);

        // Then update possible list types
        for (auto& it : list_accessors) {
            switch (it.first.get_type()) {
                case col_type_Int: {
                    if (it.first.get_attrs().test(col_attr_Nullable)) {
                        copy_list<util::Optional<int64_t>>(to_ref(it.second->get(row_ndx)), obj, it.first, m_alloc);
                    }
                    else {
                        copy_list<int64_t>(to_ref(it.second->get(row_ndx)), obj, it.first, m_alloc);
                    }
                    break;
                }
                case col_type_Bool:
                    if (it.first.get_attrs().test(col_attr_Nullable)) {
                        copy_list<util::Optional<Bool>>(to_ref(it.second->get(row_ndx)), obj, it.first, m_alloc);
                    }
                    else {
                        copy_list<Bool>(to_ref(it.second->get(row_ndx)), obj, it.first, m_alloc);
                    }
                    break;
                case col_type_Float:
                    copy_list<float>(to_ref(it.second->get(row_ndx)), obj, it.first, m_alloc);
                    break;
                case col_type_Double:
                    copy_list<double>(to_ref(it.second->get(row_ndx)), obj, it.first, m_alloc);
                    break;
                case col_type_String:
                    copy_list<String>(to_ref(it.second->get(row_ndx)), obj, it.first, m_alloc);
                    break;
                case col_type_Binary:
                    copy_list<Binary>(to_ref(it.second->get(row_ndx)), obj, it.first, m_alloc);
                    break;
                case col_type_Timestamp: {
                    copy_list<Timestamp>(to_ref(it.second->get(row_ndx)), obj, it.first, m_alloc);
                    break;
                }
                default:
                    break;
            }
        }
    }

    // Destroy values in the old columns that has been copied.
    // This frees up space in the file
    for (auto ndx : cols_to_destroy) {
        Array::destroy_deep(to_ref(col_refs.get(ndx)), m_alloc);
        col_refs.set(ndx, 0);
    }

    // We need to be sure that the stored 'next sequence number' is bigger than
    // the biggest ObjKey currently used.
    RefOrTagged rot = m_top.get_as_ref_or_tagged(top_position_for_sequence_number);
    uint64_t sn = rot.is_tagged() ? rot.get_as_int() : 0;
    if (uint64_t(max_key_value) >= sn) {
        rot = RefOrTagged::make_tagged(max_key_value + 1);
        m_top.set(top_position_for_sequence_number, rot);
    }

#if 0
    if (fastrand(100) < 20) {
        throw util::runtime_error("Upgrade interrupted");
    }
#endif
    return !has_link_columns;
}

void Table::migrate_links()
{
    ref_type top_ref = m_top.get_as_ref(top_position_for_columns);
    if (!top_ref) {
        // All objects migrated
        return;
    }

    Array col_refs(m_alloc);
    col_refs.set_parent(&m_top, top_position_for_columns);
    col_refs.init_from_ref(top_ref);

    // Cache column accessors and other information
    size_t nb_columns = m_spec.get_public_column_count();
    std::vector<std::unique_ptr<BPlusTree<Int>>> link_column_accessors(nb_columns);
    std::vector<ColKey> col_keys(nb_columns);
    std::vector<ColumnType> col_types(nb_columns);
    std::vector<Table*> target_tables(nb_columns);
    std::vector<ColKey> opposite_orig_row_ndx_col(nb_columns);
    for (size_t col_ndx = 0; col_ndx < nb_columns; col_ndx++) {
        ColumnType col_type = m_spec.get_column_type(col_ndx);

        if (is_link_type(col_type)) {
            link_column_accessors[col_ndx] = std::make_unique<BPlusTree<int64_t>>(m_alloc);
            link_column_accessors[col_ndx]->set_parent(&col_refs, col_ndx);
            link_column_accessors[col_ndx]->init_from_parent();
            col_keys[col_ndx] = m_spec.get_key(col_ndx);
            col_types[col_ndx] = col_type;
            target_tables[col_ndx] = get_opposite_table(col_keys[col_ndx]).unchecked_ptr();
            opposite_orig_row_ndx_col[col_ndx] = target_tables[col_ndx]->get_column_key("!ROW_INDEX");
        }
    }

    auto orig_row_ndx_col_key = get_column_key("!ROW_INDEX");
    for (auto obj : *this) {
        for (size_t col_ndx = 0; col_ndx < nb_columns; col_ndx++) {
            if (col_keys[col_ndx]) {
                // If no !ROW_INDEX column is found, the original row index number is
                // equal to the ObjKey value
                size_t orig_row_ndx =
                    size_t(orig_row_ndx_col_key ? obj.get<Int>(orig_row_ndx_col_key) : obj.get_key().value);
                // Get original link value
                int64_t link_val = link_column_accessors[col_ndx]->get(orig_row_ndx);

                Table* target_table = target_tables[col_ndx];
                ColKey search_col = opposite_orig_row_ndx_col[col_ndx];
                auto get_target_key = [target_table, search_col](int64_t orig_link_val) -> ObjKey {
                    if (search_col)
                        return target_table->find_first_int(search_col, orig_link_val);
                    else
                        return ObjKey(orig_link_val);
                };

                if (link_val) {
                    if (col_types[col_ndx] == col_type_Link) {
                        obj.set(col_keys[col_ndx], get_target_key(link_val - 1));
                    }
                    else {
                        auto ll = obj.get_linklist(col_keys[col_ndx]);
                        BPlusTree<Int> links(m_alloc);
                        links.init_from_ref(ref_type(link_val));
                        size_t nb_links = links.size();
                        for (size_t j = 0; j < nb_links; j++) {
                            ll.add(get_target_key(links.get(j)));
                        }
                    }
                }
            }
        }
    }
}

void Table::finalize_migration(ColKey pk_col_key)
{
    if (ref_type ref = m_top.get_as_ref(top_position_for_columns)) {
        Array::destroy_deep(ref, m_alloc);
        m_top.set(top_position_for_columns, 0);
    }

    if (auto orig_row_ndx_col = get_column_key("!ROW_INDEX")) {
        remove_column(orig_row_ndx_col);
    }

    if (auto oid_col = get_column_key("!OID")) {
        remove_column(oid_col);
    }

    REALM_ASSERT_RELEASE(!pk_col_key || valid_column(pk_col_key));
    do_set_primary_key_column(pk_col_key);
}

StringData Table::get_name() const noexcept
{
    const Array& real_top = m_top;
    ArrayParent* parent = real_top.get_parent();
    if (!parent)
        return StringData("");
    REALM_ASSERT(dynamic_cast<Group*>(parent));
    return static_cast<Group*>(parent)->get_table_name(get_key());
}

bool Table::is_nullable(ColKey col_key) const
{
    REALM_ASSERT_DEBUG(valid_column(col_key));
    return col_key.get_attrs().test(col_attr_Nullable);
}

bool Table::is_list(ColKey col_key) const
{
    REALM_ASSERT_DEBUG(valid_column(col_key));
    return col_key.get_attrs().test(col_attr_List);
}


ref_type Table::create_empty_table(Allocator& alloc, TableKey key)
{
    Array top(alloc);
    _impl::DeepArrayDestroyGuard dg(&top);
    top.create(Array::type_HasRefs); // Throws
    _impl::DeepArrayRefDestroyGuard dg_2(alloc);

    {
        MemRef mem = Spec::create_empty_spec(alloc); // Throws
        dg_2.reset(mem.get_ref());
        int_fast64_t v(from_ref(mem.get_ref()));
        top.add(v); // Throws
        dg_2.release();
    }
    top.add(0); // Old position for columns
    {
        MemRef mem = ClusterTree::create_empty_cluster(alloc); // Throws
        dg_2.reset(mem.get_ref());
        int_fast64_t v(from_ref(mem.get_ref()));
        top.add(v); // Throws
        dg_2.release();
    }

    // Table key value
    RefOrTagged rot = RefOrTagged::make_tagged(key.value);
    top.add(rot);

    // Search indexes
    {
        bool context_flag = false;
        MemRef mem = Array::create_empty_array(Array::type_HasRefs, context_flag, alloc); // Throws
        dg_2.reset(mem.get_ref());
        int_fast64_t v(from_ref(mem.get_ref()));
        top.add(v); // Throws
        dg_2.release();
    }
    rot = RefOrTagged::make_tagged(0);
    top.add(rot); // Column key
    top.add(rot); // Version
    dg.release();
    // Opposite keys (table and column)
    {
        bool context_flag = false;
        {
            MemRef mem = Array::create_empty_array(Array::type_Normal, context_flag, alloc); // Throws
            dg_2.reset(mem.get_ref());
            int_fast64_t v(from_ref(mem.get_ref()));
            top.add(v); // Throws
            dg_2.release();
        }
        {
            MemRef mem = Array::create_empty_array(Array::type_Normal, context_flag, alloc); // Throws
            dg_2.reset(mem.get_ref());
            int_fast64_t v(from_ref(mem.get_ref()));
            top.add(v); // Throws
            dg_2.release();
        }
    }
    top.add(0); // Sequence number
    top.add(0); // Collision_map
    top.add(0); // pk col key
    top.add(0); // flags
    top.add(0); // tombstones

    REALM_ASSERT(top.size() == top_array_size);

    return top.get_ref();
}

void Table::ensure_graveyard()
{
    if (!m_tombstones) {
        while (m_top.size() < top_position_for_tombstones)
            m_top.add(0);
        REALM_ASSERT(!m_top.get(top_position_for_tombstones));
        MemRef mem = ClusterTree::create_empty_cluster(m_alloc);
        m_top.set_as_ref(top_position_for_tombstones, mem.get_ref());
        m_tombstones = std::make_unique<ClusterTree>(this, m_alloc, size_t(top_position_for_tombstones));
        m_tombstones->init_from_parent();
        for_each_and_every_column([ts = m_tombstones.get()](ColKey col) {
            ts->insert_column(col);
            return false;
        });
    }
}

void Table::batch_erase_rows(const KeyColumn& keys)
{
    Group* g = get_parent_group();

    size_t num_objs = keys.size();
    std::vector<ObjKey> vec;
    vec.reserve(num_objs);
    for (size_t i = 0; i < num_objs; ++i) {
        ObjKey key = keys.get(i);
        if (key != null_key && is_valid(key)) {
            vec.push_back(key);
        }
    }
    sort(vec.begin(), vec.end());
    vec.erase(unique(vec.begin(), vec.end()), vec.end());

    if (has_any_embedded_objects() || (g && g->has_cascade_notification_handler())) {
        CascadeState state(CascadeState::Mode::Strong, g);
        std::for_each(vec.begin(), vec.end(),
                      [this, &state](ObjKey k) { state.m_to_be_deleted.emplace_back(m_key, k); });
        nullify_links(state);
        remove_recursive(state);
    }
    else {
        CascadeState state(CascadeState::Mode::None, g);
        for (auto k : vec) {
            if (g) {
                m_clusters.nullify_links(k, state);
            }
            m_clusters.erase(k, state);
        }
    }
}


void Table::clear()
{
    CascadeState state(CascadeState::Mode::Strong, get_parent_group());
    m_clusters.clear(state);
    free_collision_table();
}


Group* Table::get_parent_group() const noexcept
{
    if (!m_top.is_attached())
        return 0;                             // Subtable with shared descriptor
    ArrayParent* parent = m_top.get_parent(); // ArrayParent guaranteed to be Table::Parent
    if (!parent)
        return 0; // Free-standing table

    return static_cast<Group*>(parent);
}

inline uint64_t Table::get_sync_file_id() const noexcept
{
    Group* g = get_parent_group();
    return g ? g->get_sync_file_id() : 0;
}

size_t Table::get_index_in_group() const noexcept
{
    if (!m_top.is_attached())
        return realm::npos;                   // Subtable with shared descriptor
    ArrayParent* parent = m_top.get_parent(); // ArrayParent guaranteed to be Table::Parent
    if (!parent)
        return realm::npos; // Free-standing table
    return m_top.get_ndx_in_parent();
}

uint64_t Table::allocate_sequence_number()
{
    RefOrTagged rot = m_top.get_as_ref_or_tagged(top_position_for_sequence_number);
    uint64_t sn = rot.is_tagged() ? rot.get_as_int() : 0;
    rot = RefOrTagged::make_tagged(sn + 1);
    m_top.set(top_position_for_sequence_number, rot);

    return sn;
}

void Table::set_sequence_number(uint64_t seq)
{
    m_top.set(top_position_for_sequence_number, RefOrTagged::make_tagged(seq));
}

void Table::set_collision_map(ref_type ref)
{
    m_top.set(top_position_for_collision_map, RefOrTagged::make_ref(ref));
}

TableRef Table::get_link_target(ColKey col_key) noexcept
{
    return get_opposite_table(col_key);
}

// count ----------------------------------------------

size_t Table::count_int(ColKey col_key, int64_t value) const
{
    if (auto index = this->get_search_index(col_key)) {
        return index->count(value);
    }

    size_t count;
    if (is_nullable(col_key)) {
        aggregate<act_Count, util::Optional<int64_t>, int64_t>(col_key, value, &count);
    }
    else {
        aggregate<act_Count, int64_t, int64_t>(col_key, value, &count);
    }
    return count;
}
size_t Table::count_float(ColKey col_key, float value) const
{
    size_t count;
    aggregate<act_Count, float, float>(col_key, value, &count);
    return count;
}
size_t Table::count_double(ColKey col_key, double value) const
{
    size_t count;
    aggregate<act_Count, double, double>(col_key, value, &count);
    return count;
}
size_t Table::count_decimal(ColKey col_key, Decimal128 value) const
{
    ArrayDecimal128 leaf(get_alloc());
    size_t cnt = 0;
    bool null_value = value.is_null();
    auto f = [value, &leaf, col_key, null_value, &cnt](const Cluster* cluster) {
        // direct aggregate on the leaf
        cluster->init_leaf(col_key, &leaf);
        auto sz = leaf.size();
        for (size_t i = 0; i < sz; i++) {
            if ((null_value && leaf.is_null(i)) || (leaf.get(i) == value)) {
                cnt++;
            }
        }
        return false;
    };

    traverse_clusters(f);

    return cnt;
}
size_t Table::count_string(ColKey col_key, StringData value) const
{
    if (auto index = this->get_search_index(col_key)) {
        return index->count(value);
    }
    size_t count;
    aggregate<act_Count, StringData, StringData>(col_key, value, &count);
    return count;
}

// sum ----------------------------------------------

template <>
Decimal128 Table::aggregate<act_Sum, Decimal128, Decimal128>(ColKey column_key, Decimal128, size_t* resultcount,
                                                             ObjKey*) const
{
    ArrayDecimal128 leaf(get_alloc());
    Decimal128 sum = Decimal128(0);
    size_t count = 0;
    auto f = [&leaf, column_key, &sum, &count](const Cluster* cluster) {
        // direct aggregate on the leaf
        cluster->init_leaf(column_key, &leaf);
        auto sz = leaf.size();
        for (size_t i = 0; i < sz; i++) {
            if (!leaf.is_null(i)) {
                sum = sum + leaf.get(i);
                count++;
            }
        }
        return false;
    };

    traverse_clusters(f);
    if (resultcount) {
        *resultcount = count;
    }

    return sum;
}

int64_t Table::sum_int(ColKey col_key) const
{
    if (is_nullable(col_key)) {
        return aggregate<act_Sum, util::Optional<int64_t>, int64_t>(col_key);
    }
    return aggregate<act_Sum, int64_t, int64_t>(col_key);
}
double Table::sum_float(ColKey col_key) const
{
    return aggregate<act_Sum, float, double>(col_key);
}
double Table::sum_double(ColKey col_key) const
{
    return aggregate<act_Sum, double, double>(col_key);
}
Decimal128 Table::sum_decimal(ColKey col_key) const
{
    return aggregate<act_Sum, Decimal128, Decimal128>(col_key);
}

// average ----------------------------------------------

double Table::average_int(ColKey col_key, size_t* value_count) const
{
    if (is_nullable(col_key)) {
        return average<util::Optional<int64_t>>(col_key, value_count);
    }
    return average<int64_t>(col_key, value_count);
}
double Table::average_float(ColKey col_key, size_t* value_count) const
{
    return average<float>(col_key, value_count);
}
double Table::average_double(ColKey col_key, size_t* value_count) const
{
    return average<double>(col_key, value_count);
}
Decimal128 Table::average_decimal(ColKey col_key, size_t* value_count) const
{
    size_t count;
    auto sum = aggregate<act_Sum, Decimal128, Decimal128>(col_key, {}, &count);
    Decimal128 avg(0);
    if (count != 0)
        avg = sum / count;
    if (value_count)
        *value_count = count;
    return avg;
}

// minimum ----------------------------------------------

#define USE_COLUMN_AGGREGATE 1

int64_t Table::minimum_int(ColKey col_key, ObjKey* return_ndx) const
{
    if (is_nullable(col_key)) {
        return aggregate<act_Min, util::Optional<int64_t>, int64_t>(col_key, 0, nullptr, return_ndx);
    }
    return aggregate<act_Min, int64_t, int64_t>(col_key, 0, nullptr, return_ndx);
}

float Table::minimum_float(ColKey col_key, ObjKey* return_ndx) const
{
    return aggregate<act_Min, float, float>(col_key, 0.f, nullptr, return_ndx);
}

double Table::minimum_double(ColKey col_key, ObjKey* return_ndx) const
{
    return aggregate<act_Min, double, double>(col_key, 0., nullptr, return_ndx);
}

Decimal128 Table::minimum_decimal(ColKey col_key, ObjKey* return_ndx) const
{
    ArrayDecimal128 leaf(get_alloc());
    Decimal128 min("+Inf");
    ObjKey ret_key;
    auto f = [&min, &ret_key, &leaf, col_key](const Cluster* cluster) {
        // direct aggregate on the leaf
        cluster->init_leaf(col_key, &leaf);
        auto sz = leaf.size();
        for (size_t i = 0; i < sz; i++) {
            auto val = leaf.get(i);
            if (!val.is_null() && val < min) {
                min = val;
                ret_key = cluster->get_real_key(i);
            }
        }
        return false;
    };

    traverse_clusters(f);
    if (return_ndx) {
        *return_ndx = ret_key;
    }

    return min;
}

Timestamp Table::minimum_timestamp(ColKey col_key, ObjKey* return_ndx) const
{
    return aggregate<act_Min, Timestamp, Timestamp>(col_key, Timestamp{}, nullptr, return_ndx);
}

// maximum ----------------------------------------------

int64_t Table::maximum_int(ColKey col_key, ObjKey* return_ndx) const
{
    if (is_nullable(col_key)) {
        return aggregate<act_Max, util::Optional<int64_t>, int64_t>(col_key, 0, nullptr, return_ndx);
    }
    return aggregate<act_Max, int64_t, int64_t>(col_key, 0, nullptr, return_ndx);
}

float Table::maximum_float(ColKey col_key, ObjKey* return_ndx) const
{
    return aggregate<act_Max, float, float>(col_key, 0.f, nullptr, return_ndx);
}

double Table::maximum_double(ColKey col_key, ObjKey* return_ndx) const
{
    return aggregate<act_Max, double, double>(col_key, 0., nullptr, return_ndx);
}

Decimal128 Table::maximum_decimal(ColKey col_key, ObjKey* return_ndx) const
{
    ArrayDecimal128 leaf(get_alloc());
    Decimal128 max("-Inf");
    ObjKey ret_key;
    auto f = [&max, &ret_key, &leaf, col_key](const Cluster* cluster) {
        // direct aggregate on the leaf
        cluster->init_leaf(col_key, &leaf);
        auto sz = leaf.size();
        for (size_t i = 0; i < sz; i++) {
            auto val = leaf.get(i);
            if (!val.is_null() && val > max) {
                max = val;
                ret_key = cluster->get_real_key(i);
            }
        }
        return false;
    };

    traverse_clusters(f);
    if (return_ndx) {
        *return_ndx = ret_key;
    }
    return max;
}

Timestamp Table::maximum_timestamp(ColKey col_key, ObjKey* return_ndx) const
{
    return aggregate<act_Max, Timestamp, Timestamp>(col_key, Timestamp{}, nullptr, return_ndx);
}

template <class T>
ObjKey Table::find_first(ColKey col_key, T value) const
{
    check_column(col_key);

    // You cannot call GetIndexData on ObjKey
    if constexpr (!std::is_same_v<T, ObjKey>) {
        if (StringIndex* index = get_search_index(col_key)) {
            return index->find_first(value);
        }

        if (col_key == m_primary_key_col) {
            return this->find_primary_key(value);
        }
    }

    ObjKey key;
    using LeafType = typename ColumnTypeTraits<T>::cluster_leaf_type;
    LeafType leaf(get_alloc());

    auto f = [&key, &col_key, &value, &leaf](const Cluster* cluster) {
        cluster->init_leaf(col_key, &leaf);
        size_t row = leaf.find_first(value, 0, cluster->node_size());
        if (row != realm::npos) {
            key = cluster->get_real_key(row);
            return true;
        }
        return false;
    };

    traverse_clusters(f);

    return key;
}

namespace realm {

template <>
ObjKey Table::find_first(ColKey col_key, util::Optional<float> value) const
{
    return value ? find_first(col_key, *value) : find_first_null(col_key);
}

template <>
ObjKey Table::find_first(ColKey col_key, util::Optional<double> value) const
{
    return value ? find_first(col_key, *value) : find_first_null(col_key);
}

template <>
ObjKey Table::find_first(ColKey col_key, null) const
{
    return find_first_null(col_key);
}
} // namespace realm

// Explicitly instantiate the generic case of the template for the types we care about.
template ObjKey Table::find_first(ColKey col_key, bool) const;
template ObjKey Table::find_first(ColKey col_key, int64_t) const;
template ObjKey Table::find_first(ColKey col_key, float) const;
template ObjKey Table::find_first(ColKey col_key, double) const;
template ObjKey Table::find_first(ColKey col_key, Decimal128) const;
template ObjKey Table::find_first(ColKey col_key, ObjectId) const;
template ObjKey Table::find_first(ColKey col_key, ObjKey) const;
template ObjKey Table::find_first(ColKey col_key, util::Optional<bool>) const;
template ObjKey Table::find_first(ColKey col_key, util::Optional<int64_t>) const;
template ObjKey Table::find_first(ColKey col_key, BinaryData) const;
template ObjKey Table::find_first(ColKey col_key, util::Optional<ObjectId>) const;

ObjKey Table::find_first_int(ColKey col_key, int64_t value) const
{
    if (is_nullable(col_key))
        return find_first<util::Optional<int64_t>>(col_key, value);
    else
        return find_first<int64_t>(col_key, value);
}

ObjKey Table::find_first_bool(ColKey col_key, bool value) const
{
    if (is_nullable(col_key))
        return find_first<util::Optional<bool>>(col_key, value);
    else
        return find_first<bool>(col_key, value);
}

ObjKey Table::find_first_timestamp(ColKey col_key, Timestamp value) const
{
    return find_first(col_key, value);
}

ObjKey Table::find_first_object_id(ColKey col_key, ObjectId value) const
{
    return find_first(col_key, value);
}

ObjKey Table::find_first_float(ColKey col_key, float value) const
{
    return find_first<Float>(col_key, value);
}

ObjKey Table::find_first_double(ColKey col_key, double value) const
{
    return find_first<Double>(col_key, value);
}

ObjKey Table::find_first_decimal(ColKey col_key, Decimal128 value) const
{
    return find_first<Decimal128>(col_key, value);
}

ObjKey Table::find_first_string(ColKey col_key, StringData value) const
{
    return find_first(col_key, value);
}

ObjKey Table::find_first_binary(ColKey col_key, BinaryData value) const
{
    return find_first<BinaryData>(col_key, value);
}

ObjKey Table::find_first_null(ColKey col_key) const
{
    return where().equal(col_key, null{}).find();
}

template <class T>
TableView Table::find_all(ColKey col_key, T value)
{
    return where().equal(col_key, value).find_all();
}

TableView Table::find_all_int(ColKey col_key, int64_t value)
{
    return find_all<int64_t>(col_key, value);
}

ConstTableView Table::find_all_int(ColKey col_key, int64_t value) const
{
    return const_cast<Table*>(this)->find_all<int64_t>(col_key, value);
}

TableView Table::find_all_bool(ColKey col_key, bool value)
{
    return find_all<bool>(col_key, value);
}

ConstTableView Table::find_all_bool(ColKey col_key, bool value) const
{
    return const_cast<Table*>(this)->find_all<int64_t>(col_key, value);
}


TableView Table::find_all_float(ColKey col_key, float value)
{
    return find_all<float>(col_key, value);
}

ConstTableView Table::find_all_float(ColKey col_key, float value) const
{
    return const_cast<Table*>(this)->find_all<float>(col_key, value);
}

TableView Table::find_all_double(ColKey col_key, double value)
{
    return find_all<double>(col_key, value);
}

ConstTableView Table::find_all_double(ColKey col_key, double value) const
{
    return const_cast<Table*>(this)->find_all<double>(col_key, value);
}

TableView Table::find_all_string(ColKey col_key, StringData value)
{
    return where().equal(col_key, value).find_all();
}

ConstTableView Table::find_all_string(ColKey col_key, StringData value) const
{
    return const_cast<Table*>(this)->find_all_string(col_key, value);
}

TableView Table::find_all_binary(ColKey, BinaryData)
{
    // FIXME: Implement this!
    throw util::runtime_error("Not implemented");
}

ConstTableView Table::find_all_binary(ColKey, BinaryData) const
{
    // FIXME: Implement this!
    throw util::runtime_error("Not implemented");
}

TableView Table::find_all_null(ColKey col_key)
{
    return where().equal(col_key, null{}).find_all();
}

ConstTableView Table::find_all_null(ColKey col_key) const
{
    return const_cast<Table*>(this)->find_all_null(col_key);
}

TableView Table::get_sorted_view(ColKey col_key, bool ascending)
{
    TableView tv = where().find_all();
    tv.sort(col_key, ascending);
    return tv;
}

ConstTableView Table::get_sorted_view(ColKey col_key, bool ascending) const
{
    return const_cast<Table*>(this)->get_sorted_view(col_key, ascending);
}

TableView Table::get_sorted_view(SortDescriptor order)
{
    TableView tv = where().find_all();
    tv.sort(std::move(order));
    return tv;
}

ConstTableView Table::get_sorted_view(SortDescriptor order) const
{
    return const_cast<Table*>(this)->get_sorted_view(std::move(order));
}


const Table* Table::get_link_chain_target(const std::vector<ColKey>& link_chain) const
{
    const Table* table = this;
    for (size_t t = 0; t < link_chain.size(); t++) {
        // Link column can be a single Link, LinkList, or BackLink.
        REALM_ASSERT(table->valid_column(link_chain[t]));
        ColumnType type = table->get_real_column_type(link_chain[t]);
        if (type == col_type_LinkList || type == col_type_Link || type == col_type_BackLink) {
            table = table->get_opposite_table(link_chain[t]).unchecked_ptr();
        }
        else {
            // Only last column in link chain is allowed to be non-link
            if (t + 1 != link_chain.size())
                throw(LogicError::type_mismatch);
        }
    }
    return table;
}


void Table::update_from_parent(size_t old_baseline) noexcept
{
    // There is no top for sub-tables sharing spec
    if (m_top.is_attached()) {
        if (!m_top.update_from_parent(old_baseline))
            return;

        m_spec.update_from_parent(old_baseline);
        if (m_top.size() > top_position_for_cluster_tree) {
            m_clusters.update_from_parent(old_baseline);
        }
        if (m_top.size() > top_position_for_search_indexes) {
            if (m_index_refs.update_from_parent(old_baseline)) {
                for (auto index : m_index_accessors) {
                    if (index != nullptr) {
                        index->update_from_parent(old_baseline);
                    }
                }
            }
        }
        if (m_top.size() > top_position_for_opposite_table)
            m_opposite_table.update_from_parent(old_baseline);
        if (m_top.size() > top_position_for_opposite_column)
            m_opposite_column.update_from_parent(old_baseline);
        if (m_top.size() > top_position_for_flags) {
            uint64_t flags = m_top.get_as_ref_or_tagged(top_position_for_flags).get_as_int();
            m_is_embedded = flags & 0x1;
        }
        else {
            m_is_embedded = false;
        }
        refresh_content_version();
        m_has_any_embedded_objects.reset();
    }
    m_alloc.bump_storage_version();
}


void Table::to_json(std::ostream& out, size_t link_depth, std::map<std::string, std::string>* renames) const
{
    // Represent table as list of objects
    out << "[";
    bool first = true;

    for (auto& obj : *this) {
        if (first) {
            first = false;
        }
        else {
            out << ",";
        }
        obj.to_json(out, link_depth, renames);
    }

    out << "]";
}


size_t Table::compute_aggregated_byte_size() const noexcept
{
    if (!m_top.is_attached())
        return 0;
    const Array& real_top = (m_top);
    MemStats stats_2;
    real_top.stats(stats_2);
    return stats_2.allocated;
}


bool Table::compare_objects(const Table& t) const
{
    if (size() != t.size()) {
        return false;
    }

    auto it1 = begin();
    auto it2 = t.begin();
    auto e = end();

    while (it1 != e) {
        if (*it1 == *it2) {
            ++it1;
            ++it2;
        }
        else {
            return false;
        }
    }

    return true;
}


void Table::check_lists_are_empty(size_t) const
{
    // FIXME: Due to a limitation in Sync, it is not legal to change the primary
    // key of a row that contains lists (including linklists) after those lists
    // have been populated. This limitation may be lifted in the future, but for
    // now it is necessary to ensure that all lists are empty before setting a
    // primary key (by way of set_int_unique() or set_string_unique() or set_null_unique()).

    REALM_ASSERT(false); // FIXME: Unimplemented
}

void Table::flush_for_commit()
{
    if (m_top.is_attached() && m_top.size() >= top_position_for_version) {
        if (!m_top.is_read_only()) {
            ++m_in_file_version_at_transaction_boundary;
            auto rot_version = RefOrTagged::make_tagged(m_in_file_version_at_transaction_boundary);
            m_top.set(top_position_for_version, rot_version);
        }
    }
}

void Table::refresh_content_version()
{
    REALM_ASSERT(m_top.is_attached());
    if (m_top.size() >= top_position_for_version) {
        // we have versioning info in the file. Use this to conditionally
        // bump the version counter:
        auto rot_version = m_top.get_as_ref_or_tagged(top_position_for_version);
        REALM_ASSERT(rot_version.is_tagged());
        if (m_in_file_version_at_transaction_boundary != rot_version.get_as_int()) {
            m_in_file_version_at_transaction_boundary = rot_version.get_as_int();
            bump_content_version();
        }
    }
    else {
        // assume the worst:
        bump_content_version();
    }
}

void Table::refresh_accessor_tree()
{
    REALM_ASSERT(m_top.is_attached());
    m_top.init_from_parent();
    m_spec.init_from_parent();
    REALM_ASSERT(m_top.size() > top_position_for_pk_col);
    m_clusters.init_from_parent();
    m_index_refs.init_from_parent();
    m_opposite_table.init_from_parent();
    m_opposite_column.init_from_parent();
    auto rot_pk_key = m_top.get_as_ref_or_tagged(top_position_for_pk_col);
    m_primary_key_col = rot_pk_key.is_tagged() ? ColKey(rot_pk_key.get_as_int()) : ColKey();
    if (m_top.size() > top_position_for_flags) {
        auto rot_flags = m_top.get_as_ref_or_tagged(top_position_for_flags);
        m_is_embedded = rot_flags.get_as_int() & 0x1;
    }
    else {
        m_is_embedded = false;
    }
    refresh_content_version();
    bump_storage_version();
    build_column_mapping();
    refresh_index_accessors();
}

void Table::refresh_index_accessors()
{
    // Refresh search index accessors

    // First eliminate any index accessors for eliminated last columns
    size_t col_ndx_end = m_leaf_ndx2colkey.size();
    for (size_t col_ndx = col_ndx_end; col_ndx < m_index_accessors.size(); col_ndx++) {
        if (m_index_accessors[col_ndx]) {
            delete m_index_accessors[col_ndx];
            m_index_accessors[col_ndx] = nullptr;
        }
    }
    m_index_accessors.resize(col_ndx_end);

    // Then eliminate/refresh/create accessors within column range
    // we can not use for_each_column() here, since the columns may have changed
    // and the index accessor vector is not updated correspondingly.
    for (size_t col_ndx = 0; col_ndx < col_ndx_end; col_ndx++) {

        bool has_old_accessor = m_index_accessors[col_ndx];
        ref_type ref = m_index_refs.get_as_ref(col_ndx);

        if (has_old_accessor && ref == 0) { // accessor drop
            delete m_index_accessors[col_ndx];
            m_index_accessors[col_ndx] = nullptr;
        }
        else if (has_old_accessor && ref != 0) { // still there, refresh:
            auto col_key = m_leaf_ndx2colkey[col_ndx];
            ClusterColumn virtual_col(&m_clusters, col_key);
            m_index_accessors[col_ndx]->refresh_accessor_tree(virtual_col);
        }
        else if (!has_old_accessor && ref != 0) { // new index!
            auto col_key = m_leaf_ndx2colkey[col_ndx];
            ClusterColumn virtual_col(&m_clusters, col_key);
            m_index_accessors[col_ndx] = new StringIndex(ref, &m_index_refs, col_ndx, virtual_col, get_alloc());
        }
    }
}

bool Table::is_cross_table_link_target() const noexcept
{
    auto is_cross_link = [this](ColKey col_key) {
        auto t = col_key.get_type();
        // look for a backlink with a different target than ourselves
        return (t == col_type_BackLink && get_opposite_table_key(col_key) != get_key());
    };
    return for_each_backlink_column(is_cross_link);
}

// LCOV_EXCL_START ignore debug functions

void Table::verify() const
{
#ifdef REALM_DEBUG
    if (m_top.is_attached())
        m_top.verify();
    m_spec.verify();
    m_clusters.verify();
#endif
}

#ifdef REALM_DEBUG
MemStats Table::stats() const
{
    MemStats mem_stats;
    m_top.stats(mem_stats);
    return mem_stats;
}
#endif // LCOV_EXCL_STOP ignore debug functions

Obj Table::create_object(ObjKey key, const FieldValues& values)
{
    if (m_is_embedded || m_primary_key_col)
        throw LogicError(LogicError::wrong_kind_of_table);
    if (key == null_key) {
        GlobalKey object_id = allocate_object_id_squeezed();
        key = object_id.get_local_key(get_sync_file_id());
        // Check if this key collides with an already existing object
        // This could happen if objects were at some point created with primary keys,
        // but later primary key property was removed from the schema.
        while (m_clusters.is_valid(key)) {
            object_id = allocate_object_id_squeezed();
            key = object_id.get_local_key(get_sync_file_id());
        }
        if (auto repl = get_repl())
            repl->create_object(this, object_id);
    }

    REALM_ASSERT(key.value >= 0);

    Obj obj = m_clusters.insert(key, values);

    return obj;
}

Obj Table::create_linked_object(GlobalKey object_id)
{
    if (!m_is_embedded)
        throw LogicError(LogicError::wrong_kind_of_table);
    if (!object_id) {
        object_id = allocate_object_id_squeezed();
    }
    ObjKey key = object_id.get_local_key(get_sync_file_id());

    REALM_ASSERT(key.value >= 0);

    Obj obj = m_clusters.insert(key, {});

    return obj;
}

Obj Table::create_object(GlobalKey object_id, const FieldValues& values)
{
    if (m_is_embedded || m_primary_key_col)
        throw LogicError(LogicError::wrong_kind_of_table);
    ObjKey key = object_id.get_local_key(get_sync_file_id());

    if (auto repl = get_repl())
        repl->create_object(this, object_id);

    try {
        Obj obj = m_clusters.insert(key, values);
        // Check if tombstone exists
        if (m_tombstones && m_tombstones->is_valid(key.get_unresolved())) {
            auto unres_key = key.get_unresolved();
            // Copy links over
            auto tombstone = m_tombstones->get(unres_key);
            obj.assign_pk_and_backlinks(tombstone);
            // If tombstones had no links to it, it may still be alive
            if (m_tombstones->is_valid(unres_key)) {
                CascadeState state(CascadeState::Mode::None);
                m_tombstones->erase(unres_key, state);
            }
        }

        return obj;
    }
    catch (const KeyAlreadyUsed&) {
        return m_clusters.get(key);
    }
}

Obj Table::create_object_with_primary_key(const Mixed& primary_key, FieldValues&& field_values, bool* did_create)
{
    if (m_is_embedded)
        throw LogicError(LogicError::wrong_kind_of_table);
    auto primary_key_col = get_primary_key_column();
    REALM_ASSERT(primary_key_col);
    DataType type = DataType(primary_key_col.get_type());
    REALM_ASSERT((primary_key.is_null() && primary_key_col.get_attrs().test(col_attr_Nullable)) ||
                 primary_key.get_type() == type);

    REALM_ASSERT(type == type_String || type == type_ObjectId || type == type_Int);

    if (did_create)
        *did_create = false;

    // Generate local ObjKey
    GlobalKey object_id{primary_key};
    ObjKey object_key = global_to_local_object_id_hashed(object_id);

    // Check for collision
    if (is_valid(object_key)) {
        Obj existing_obj = get_object(object_key);
        auto existing_pk_value = existing_obj.get_any(primary_key_col);

        // It may just be the same object
        if (existing_pk_value == primary_key) {
            return existing_obj;
        }

        GlobalKey existing_id{existing_pk_value};
        object_key = allocate_local_id_after_hash_collision(object_id, existing_id, object_key);
    }

    // Check for collision with tombstones
    ObjKey unres_key = object_key.get_unresolved();
    bool needs_resurrection = false;
    if (m_tombstones && m_tombstones->is_valid(unres_key)) {
        auto existing_pk_value = m_tombstones->get(unres_key).get_any(primary_key_col);

        // If the primary key is the same, the object should be resurrected below
        if (existing_pk_value == primary_key) {
            needs_resurrection = true;
        }
        else {
            GlobalKey existing_id{existing_pk_value};
            object_key = allocate_local_id_after_hash_collision(object_id, existing_id, object_key);
        }
    }

    if (auto repl = get_repl()) {
        repl->create_object_with_primary_key(this, object_id, primary_key);
    }
    if (did_create) {
        *did_create = true;
    }

    field_values.emplace_back(primary_key_col, primary_key);
    Obj ret = m_clusters.insert(object_key, field_values);

    // Check if unresolved exists
    if (needs_resurrection) {
        auto tombstone = m_tombstones->get(unres_key);
        ret.assign_pk_and_backlinks(tombstone);
        // If tombstones had no links to it, it may still be alive
        if (m_tombstones->is_valid(unres_key)) {
            CascadeState state(CascadeState::Mode::None);
            m_tombstones->erase(unres_key, state);
        }
    }
    return ret;
}

ObjKey Table::find_primary_key(Mixed primary_key) const
{
    auto primary_key_col = get_primary_key_column();
    REALM_ASSERT(primary_key_col);
    DataType type = DataType(primary_key_col.get_type());
    REALM_ASSERT((primary_key.is_null() && primary_key_col.get_attrs().test(col_attr_Nullable)) ||
                 primary_key.get_type() == type);

    // Generate local ObjKey
    GlobalKey object_id{primary_key};
    ObjKey object_key = global_to_local_object_id_hashed(object_id);

    // Check if existing
    if (m_clusters.is_valid(object_key)) {
        auto existing_pk_value = m_clusters.get(object_key).get_any(primary_key_col);

        // It may just be the same object
        if (existing_pk_value == primary_key) {
            return object_key;
        }
    }
    return {};
}

ObjKey Table::get_objkey_from_primary_key(const Mixed& primary_key)
{
    auto primary_key_col = get_primary_key_column();
    REALM_ASSERT(primary_key_col);
    DataType type = DataType(primary_key_col.get_type());
    REALM_ASSERT((primary_key.is_null() && primary_key_col.get_attrs().test(col_attr_Nullable)) ||
                 primary_key.get_type() == type);

    // Generate local ObjKey
    GlobalKey object_id{primary_key};
    ObjKey object_key = global_to_local_object_id_hashed(object_id);

    // Check if existing
    if (m_clusters.is_valid(object_key)) {
        auto existing_pk_value = m_clusters.get(object_key).get_any(primary_key_col);

        // It may just be the same object
        if (existing_pk_value == primary_key) {
            return object_key;
        }

        GlobalKey existing_id{existing_pk_value};
        object_key = allocate_local_id_after_hash_collision(object_id, existing_id, object_key);
    }

    // Object does not exist - create tombstone
    auto tombstone = get_or_create_tombstone(object_key, {{primary_key_col, primary_key}});
    auto existing_pk_value = tombstone.get_any(primary_key_col);
    // It may just be the same object
    if (existing_pk_value == primary_key) {
        return tombstone.get_key();
    }
    // We have a collision - create new ObjKey
    GlobalKey existing_id{existing_pk_value};
    object_key = allocate_local_id_after_hash_collision(object_id, existing_id, object_key);
    return get_or_create_tombstone(object_key, {{primary_key_col, primary_key}}).get_key();
}

ObjKey Table::get_objkey_from_global_key(GlobalKey global_key)
{
    REALM_ASSERT(!m_primary_key_col);
    auto object_key = global_key.get_local_key(get_sync_file_id());

    // Check if existing
    if (m_clusters.is_valid(object_key)) {
        return object_key;
    }

    return get_or_create_tombstone(object_key, {{}}).get_key();
}

ObjKey Table::get_objkey(GlobalKey global_key) const
{
    ObjKey key;
    if (m_primary_key_col) {
        key = global_to_local_object_id_hashed(global_key);
    }
    else {
        uint32_t max = std::numeric_limits<uint32_t>::max();
        if (global_key.hi() <= max && global_key.lo() <= max) {
            key = global_key.get_local_key(get_sync_file_id());
        }
    }
    if (key && !is_valid(key)) {
        key = realm::null_key;
    }
    return key;
}

GlobalKey Table::get_object_id(ObjKey key) const
{
    auto col = get_primary_key_column();
    if (col) {
        ConstObj obj = get_object(key);
        auto val = obj.get_any(col);
        return {val};
    }
    else {
        return {key, get_sync_file_id()};
    }
    return {};
}

Obj Table::get_object_with_primary_key(Mixed primary_key)
{
    auto primary_key_col = get_primary_key_column();
    REALM_ASSERT(primary_key_col);
    DataType type = DataType(primary_key_col.get_type());
    REALM_ASSERT((primary_key.is_null() && primary_key_col.get_attrs().test(col_attr_Nullable)) ||
                 primary_key.get_type() == type);

    ObjKey object_key;
    GlobalKey object_id{primary_key};

    // Generate local ObjKey
    object_key = global_to_local_object_id_hashed(object_id);

    return m_clusters.get(object_key);
}

Mixed Table::get_primary_key(ObjKey key)
{
    auto primary_key_col = get_primary_key_column();
    REALM_ASSERT(primary_key_col);
    if (key.is_unresolved()) {
        REALM_ASSERT(m_tombstones);
        return m_tombstones->get(key).get_any(primary_key_col);
    }
    else {
        return m_clusters.get(key).get_any(primary_key_col);
    }
}

GlobalKey Table::allocate_object_id_squeezed()
{
    // m_client_file_ident will be zero if we haven't been in contact with
    // the server yet.
    auto peer_id = get_sync_file_id();
    auto sequence = allocate_sequence_number();
    return GlobalKey{peer_id, sequence};
}

namespace {

/// Calculate optimistic local ID that may collide with others. It is up to
/// the caller to ensure that collisions are detected and that
/// allocate_local_id_after_collision() is called to obtain a non-colliding
/// ID.
inline ObjKey get_optimistic_local_id_hashed(GlobalKey global_id)
{
#if REALM_EXERCISE_OBJECT_ID_COLLISION
    const uint64_t optimistic_mask = 0xff;
#else
    const uint64_t optimistic_mask = 0x3fffffffffffffff;
#endif
    static_assert(!(optimistic_mask >> 62), "optimistic Object ID mask must leave the 63rd and 64th bit zero");
    return ObjKey{int64_t(global_id.lo() & optimistic_mask)};
}

inline ObjKey make_tagged_local_id_after_hash_collision(uint64_t sequence_number)
{
    REALM_ASSERT(!(sequence_number >> 62));
    return ObjKey{int64_t(0x4000000000000000 | sequence_number)};
}

} // namespace

ObjKey Table::global_to_local_object_id_hashed(GlobalKey object_id) const
{
    ObjKey optimistic = get_optimistic_local_id_hashed(object_id);

    if (ref_type collision_map_ref = to_ref(m_top.get(top_position_for_collision_map))) {
        Allocator& alloc = m_top.get_alloc();
        Array collision_map{alloc};
        collision_map.init_from_ref(collision_map_ref); // Throws

        Array hi{alloc};
        hi.init_from_ref(to_ref(collision_map.get(s_collision_map_hi))); // Throws

        // Entries are ordered by hi,lo
        size_t found = hi.find_first(object_id.hi());
        if (found != npos && uint64_t(hi.get(found)) == object_id.hi()) {
            Array lo{alloc};
            lo.init_from_ref(to_ref(collision_map.get(s_collision_map_lo))); // Throws
            size_t candidate = lo.find_first(object_id.lo(), found);
            if (candidate != npos && uint64_t(hi.get(candidate)) == object_id.hi()) {
                Array local_id{alloc};
                local_id.init_from_ref(to_ref(collision_map.get(s_collision_map_local_id))); // Throws
                return ObjKey{local_id.get(candidate)};
            }
        }
    }

    return optimistic;
}

ObjKey Table::allocate_local_id_after_hash_collision(GlobalKey incoming_id, GlobalKey colliding_id,
                                                     ObjKey colliding_local_id)
{
    // FIXME: Cache these accessors
    Allocator& alloc = m_top.get_alloc();
    Array collision_map{alloc};
    Array hi{alloc};
    Array lo{alloc};
    Array local_id{alloc};

    collision_map.set_parent(&m_top, top_position_for_collision_map);
    hi.set_parent(&collision_map, s_collision_map_hi);
    lo.set_parent(&collision_map, s_collision_map_lo);
    local_id.set_parent(&collision_map, s_collision_map_local_id);

    ref_type collision_map_ref = to_ref(m_top.get(top_position_for_collision_map));
    if (collision_map_ref) {
        collision_map.init_from_parent(); // Throws
    }
    else {
        MemRef mem = Array::create_empty_array(Array::type_HasRefs, false, alloc); // Throws
        collision_map.init_from_mem(mem);                                          // Throws
        collision_map.update_parent();

        ref_type lo_ref = Array::create_array(Array::type_Normal, false, 0, 0, alloc).get_ref();       // Throws
        ref_type hi_ref = Array::create_array(Array::type_Normal, false, 0, 0, alloc).get_ref();       // Throws
        ref_type local_id_ref = Array::create_array(Array::type_Normal, false, 0, 0, alloc).get_ref(); // Throws
        collision_map.add(lo_ref);                                                                     // Throws
        collision_map.add(hi_ref);                                                                     // Throws
        collision_map.add(local_id_ref);                                                               // Throws
    }

    hi.init_from_parent();       // Throws
    lo.init_from_parent();       // Throws
    local_id.init_from_parent(); // Throws

    size_t num_entries = hi.size();
    REALM_ASSERT(lo.size() == num_entries);
    REALM_ASSERT(local_id.size() == num_entries);

    auto lower_bound_object_id = [&](GlobalKey object_id) -> size_t {
        size_t i = hi.lower_bound_int(int64_t(object_id.hi()));
        while (i < num_entries && uint64_t(hi.get(i)) == object_id.hi() && uint64_t(lo.get(i)) < object_id.lo())
            ++i;
        return i;
    };

    auto insert_collision = [&](GlobalKey object_id, ObjKey new_local_id) {
        size_t i = lower_bound_object_id(object_id);
        if (i != num_entries) {
            GlobalKey existing{uint64_t(hi.get(i)), uint64_t(lo.get(i))};
            if (existing == object_id) {
                REALM_ASSERT(new_local_id.value == local_id.get(i));
                return;
            }
        }
        hi.insert(i, int64_t(object_id.hi()));
        lo.insert(i, int64_t(object_id.lo()));
        local_id.insert(i, new_local_id.value);
        ++num_entries;
    };

    uint64_t sequence_number_for_local_id = allocate_sequence_number();
    ObjKey new_local_id = make_tagged_local_id_after_hash_collision(sequence_number_for_local_id);
    insert_collision(incoming_id, new_local_id);
    insert_collision(colliding_id, colliding_local_id);

    return new_local_id;
}

Obj Table::get_or_create_tombstone(ObjKey key, const FieldValues& values)
{
    auto unres_key = key.get_unresolved();

    ensure_graveyard();

    try {
        Obj tombstone = m_tombstones->insert(unres_key, values);
        bump_content_version();
        bump_storage_version();
        return tombstone;
    }
    catch (const KeyAlreadyUsed&) {
        return m_tombstones->get(unres_key);
    }
}

void Table::free_local_id_after_hash_collision(ObjKey key)
{
    if (ref_type collision_map_ref = to_ref(m_top.get(top_position_for_collision_map))) {
        // FIXME: Cache these accessors
        Array collision_map{m_alloc};
        Array local_id{m_alloc};

        collision_map.set_parent(&m_top, top_position_for_collision_map);
        local_id.set_parent(&collision_map, s_collision_map_local_id);
        collision_map.init_from_ref(collision_map_ref);
        local_id.init_from_parent();
        auto ndx = local_id.find_first(key.value);
        if (ndx != realm::npos) {
            Array hi{m_alloc};
            Array lo{m_alloc};

            hi.set_parent(&collision_map, s_collision_map_hi);
            lo.set_parent(&collision_map, s_collision_map_lo);
            hi.init_from_parent();
            lo.init_from_parent();

            hi.erase(ndx);
            lo.erase(ndx);
            local_id.erase(ndx);
            if (hi.size() == 0) {
                free_collision_table();
            }
        }
    }
}

void Table::free_collision_table()
{
    if (ref_type collision_map_ref = to_ref(m_top.get(top_position_for_collision_map))) {
        Array::destroy_deep(collision_map_ref, m_alloc);
        m_top.set(top_position_for_collision_map, 0);
    }
}

void Table::create_objects(size_t number, std::vector<ObjKey>& keys)
{
    while (number--) {
        keys.push_back(create_object().get_key());
    }
}

void Table::create_objects(const std::vector<ObjKey>& keys)
{
    for (auto k : keys) {
        create_object(k);
    }
}

void Table::dump_objects()
{
    return m_clusters.dump_objects();
}

void Table::remove_object(ObjKey key)
{
    Group* g = get_parent_group();

    if (has_any_embedded_objects() || (g && g->has_cascade_notification_handler())) {
        CascadeState state(CascadeState::Mode::Strong, g);
        state.m_to_be_deleted.emplace_back(m_key, key);
        m_clusters.nullify_links(key, state);
        remove_recursive(state);
    }
    else {
        CascadeState state(CascadeState::Mode::None, g);
        if (g) {
            m_clusters.nullify_links(key, state);
        }
        m_clusters.erase(key, state);
    }
}

void Table::invalidate_object(ObjKey key)
{
    if (m_is_embedded)
        throw LogicError(LogicError::wrong_kind_of_table);
    REALM_ASSERT(!key.is_unresolved());

    auto obj = get_object(key);
    if (obj.has_backlinks(false)) {
        // If the object has backlinks, we should make a tombstone
        // and make inward links point to it,
        FieldValues init_values;
        if (auto primary_key_col = get_primary_key_column()) {
            auto pk = obj.get_any(primary_key_col);
            init_values.emplace_back(primary_key_col, pk);
        }
        auto tombstone = get_or_create_tombstone(key, init_values);
        tombstone.assign_pk_and_backlinks(obj);
    }

    remove_object(key);
}

void Table::remove_object_recursive(ObjKey key)
{
    size_t table_ndx = get_index_in_group();
    if (table_ndx != realm::npos) {
        CascadeState state(CascadeState::Mode::All, get_parent_group());
        state.m_to_be_deleted.emplace_back(m_key, key);
        nullify_links(state);
        remove_recursive(state);
    }
    else {
        // No links in freestanding table
        CascadeState state(CascadeState::Mode::None);
        m_clusters.erase(key, state);
    }
}

Table::ConstIterator Table::begin() const
{
    return ConstIterator(m_clusters, 0);
}

Table::ConstIterator Table::end() const
{
    return ConstIterator(m_clusters, size());
}

Table::Iterator Table::begin()
{
    return Iterator(m_clusters, 0);
}

Table::Iterator Table::end()
{
    return Iterator(m_clusters, size());
}

TableRef _impl::TableFriend::get_opposite_link_table(const Table& table, ColKey col_key)
{
    TableRef ret;
    if (col_key) {
        return table.get_opposite_table(col_key);
    }
    return ret;
}

const uint64_t Table::max_num_columns;

void Table::build_column_mapping()
{
    // build column mapping from spec
    // TODO: Optimization - Don't rebuild this for every change
    m_spec_ndx2leaf_ndx.clear();
    m_leaf_ndx2spec_ndx.clear();
    m_leaf_ndx2colkey.clear();
    size_t num_spec_cols = m_spec.get_column_count();
    m_spec_ndx2leaf_ndx.resize(num_spec_cols);
    for (size_t spec_ndx = 0; spec_ndx < num_spec_cols; ++spec_ndx) {
        ColKey col_key = m_spec.get_key(spec_ndx);
        unsigned leaf_ndx = col_key.get_index().val;
        if (leaf_ndx >= m_leaf_ndx2colkey.size()) {
            m_leaf_ndx2colkey.resize(leaf_ndx + 1);
            m_leaf_ndx2spec_ndx.resize(leaf_ndx + 1, -1);
        }
        m_spec_ndx2leaf_ndx[spec_ndx] = ColKey::Idx{leaf_ndx};
        m_leaf_ndx2spec_ndx[leaf_ndx] = spec_ndx;
        m_leaf_ndx2colkey[leaf_ndx] = col_key;
    }
}

ColKey Table::generate_col_key(ColumnType tp, ColumnAttrMask attr)
{
    REALM_ASSERT(!attr.test(col_attr_Indexed));
    REALM_ASSERT(!attr.test(col_attr_Unique)); // Must not be encoded into col_key
    // FIXME: Change this to be random number mixed with the TableKey.
    int64_t col_seq_number = m_top.get_as_ref_or_tagged(top_position_for_column_key).get_as_int();
    unsigned upper = unsigned(col_seq_number ^ get_key().value);

    // reuse lowest available leaf ndx:
    unsigned lower = unsigned(m_leaf_ndx2colkey.size());
    // look for an unused entry:
    for (unsigned idx = 0; idx < lower; ++idx) {
        if (m_leaf_ndx2colkey[idx] == ColKey()) {
            lower = idx;
            break;
        }
    }
    return ColKey(ColKey::Idx{lower}, tp, attr, upper);
}

Table::BacklinkOrigin Table::find_backlink_origin(StringData origin_table_name, StringData origin_col_name) const
    noexcept
{
    BacklinkOrigin ret;
    auto f = [&](ColKey backlink_col_key) {
        auto origin_table = get_opposite_table(backlink_col_key);
        auto origin_link_col = get_opposite_column(backlink_col_key);
        if (origin_table->get_name() == origin_table_name &&
            origin_table->get_column_name(origin_link_col) == origin_col_name) {
            ret = BacklinkOrigin{{origin_table, origin_link_col}};
            return true;
        }
        return false;
    };
    this->for_each_backlink_column(f);
    return ret;
}

Table::BacklinkOrigin Table::find_backlink_origin(ColKey backlink_col) const noexcept
{
    try {
        TableKey linked_table_key = get_opposite_table_key(backlink_col);
        ColKey linked_column_key = get_opposite_column(backlink_col);
        if (linked_table_key == m_key) {
            return {{m_own_ref, linked_column_key}};
        }
        else {
            Group* current_group = get_parent_group();
            if (current_group) {
                ConstTableRef linked_table_ref = current_group->get_table(linked_table_key);
                return {{linked_table_ref, linked_column_key}};
            }
        }
    }
    catch (...) {
        // backlink column not found, returning empty optional
    }
    return {};
}

ColKey Table::get_primary_key_column() const
{
    return m_primary_key_col;
}

void Table::set_primary_key_column(ColKey col_key)
{
    if (col_key == m_primary_key_col) {
        return;
    }

    if (Replication* repl = get_repl()) {
        if (repl->get_history_type() == Replication::HistoryType::hist_SyncClient) {
            throw std::logic_error("Cannot change pk column in sync client");
        }
    }

    REALM_ASSERT_RELEASE(col_key.value >= 0); // Just to be sure. We have an issue where value seems to be -1

    if (col_key) {
        check_column(col_key);
        validate_column_is_unique(col_key);
        do_set_primary_key_column(col_key);

        remove_search_index(col_key);
        rebuild_table_with_pk_column();
    }
    else {
        do_set_primary_key_column(col_key);
    }
}

void Table::rebuild_table_with_pk_column()
{
    std::vector<std::pair<ObjKey, ObjKey>> changed_keys;
    for (auto& obj : *this) {
        Mixed pk = obj.get_any(m_primary_key_col);
        GlobalKey object_id{pk};
        ObjKey new_key = global_to_local_object_id_hashed(object_id);
        if (new_key != obj.get_key())
            changed_keys.emplace_back(obj.get_key(), new_key);
    }
    if (changed_keys.empty()) {
        return;
    }

    ObjKeys tmp_keys;
    for (auto& keypair : changed_keys) {
        auto old_key = keypair.first;
        auto new_key = keypair.second;
        auto old_obj = get_object(old_key);

        // Check if an object with the key already exists
        if (is_valid(new_key)) {
            // We can't just change the object's key to the new key because one
            // already exists with that key and we don't want to overwrite that
            // one. We know that that object will also be changing its key
            // because we already verified that there are no duplicates in the
            // new PK column.
            // Create temporary object to hold the values of the current object,
            // and then we'll move the object to its final key in a second pass.
            uint64_t sequence_number_for_local_id = allocate_sequence_number();
            ObjKey temp_key = make_tagged_local_id_after_hash_collision(sequence_number_for_local_id);
            auto tmp_obj = m_clusters.insert(temp_key, {});
            tmp_obj.assign(old_obj);
            tmp_keys.push_back(temp_key);
        }
        else {
            m_clusters.insert(new_key, {}).assign(old_obj);
        }
        remove_object(old_key);
    }
    for (auto key : tmp_keys) {
        auto old_obj = get_object(key);
        Mixed pk(old_obj.get_any(m_primary_key_col));
        auto new_obj = create_object_with_primary_key(pk);
        new_obj.assign(old_obj);
        remove_object(key);
    }
}

void Table::do_set_primary_key_column(ColKey col_key)
{
    if (col_key) {
        m_top.set(top_position_for_pk_col, RefOrTagged::make_tagged(col_key.value));
    }
    else {
        m_top.set(top_position_for_pk_col, 0);
    }

    m_primary_key_col = col_key;
}

bool Table::contains_unique_values(ColKey col) const
{
    if (has_search_index(col)) {
        auto search_index = get_search_index(col);
        return !search_index->has_duplicate_values();
    }
    else {
        TableView tv = where().find_all();
        tv.distinct(col);
        return tv.size() == size();
    }
}

void Table::validate_column_is_unique(ColKey col) const
{
    if (!contains_unique_values(col)) {
        throw DuplicatePrimaryKeyValueException(get_name(), get_column_name(col));
    }
}

void Table::validate_primary_column()
{
    if (ColKey col = get_primary_key_column()) {
        validate_column_is_unique(col);
        rebuild_table_with_pk_column();
    }
}

ObjKey Table::get_next_key()
{
    auto next_key_value = allocate_sequence_number();
    return ObjKey(next_key_value);
}

namespace {
template <class T>
typename util::RemoveOptional<T>::type remove_optional(T val)
{
    return val;
}
template <>
int64_t remove_optional<Optional<int64_t>>(Optional<int64_t> val)
{
    return val.value();
}
template <>
bool remove_optional<Optional<bool>>(Optional<bool> val)
{
    return val.value();
}
template <>
ObjectId remove_optional<Optional<ObjectId>>(Optional<ObjectId> val)
{
    return val.value();
}
}

template <class F, class T>
void Table::change_nullability(ColKey key_from, ColKey key_to, bool throw_on_null)
{
    Allocator& allocator = this->get_alloc();
    bool from_nullability = is_nullable(key_from);
    auto func = [key_from, key_to, throw_on_null, from_nullability, &allocator](Cluster* cluster) {
        size_t sz = cluster->node_size();

        typename ColumnTypeTraits<F>::cluster_leaf_type from_arr(allocator);
        typename ColumnTypeTraits<T>::cluster_leaf_type to_arr(allocator);
        cluster->init_leaf(key_from, &from_arr);
        cluster->init_leaf(key_to, &to_arr);

        for (size_t i = 0; i < sz; i++) {
            if (from_nullability && from_arr.is_null(i)) {
                if (throw_on_null) {
                    throw realm::LogicError(realm::LogicError::column_not_nullable);
                }
                else {
                    to_arr.set(i, ColumnTypeTraits<T>::cluster_leaf_type::default_value(false));
                }
            }
            else {
                auto v = remove_optional(from_arr.get(i));
                to_arr.set(i, v);
            }
        }
    };

    m_clusters.update(func);
}

template <class F, class T>
void Table::change_nullability_list(ColKey key_from, ColKey key_to, bool throw_on_null)
{
    Allocator& allocator = this->get_alloc();
    bool from_nullability = is_nullable(key_from);
    auto func = [key_from, key_to, throw_on_null, from_nullability, &allocator](Cluster* cluster) {
        size_t sz = cluster->node_size();

        ArrayInteger from_arr(allocator);
        ArrayInteger to_arr(allocator);
        cluster->init_leaf(key_from, &from_arr);
        cluster->init_leaf(key_to, &to_arr);

        for (size_t i = 0; i < sz; i++) {
            ref_type ref_from = to_ref(from_arr.get(i));
            ref_type ref_to = to_ref(to_arr.get(i));
            REALM_ASSERT(!ref_to);

            if (ref_from) {
                BPlusTree<F> from_list(allocator);
                BPlusTree<T> to_list(allocator);
                from_list.init_from_ref(ref_from);
                to_list.create();
                size_t n = from_list.size();
                for (size_t j = 0; j < n; j++) {
                    auto v = from_list.get(j);
                    if (!from_nullability || bptree_aggregate_not_null(v)) {
                        to_list.add(remove_optional(v));
                    }
                    else {
                        if (throw_on_null) {
                            throw realm::LogicError(realm::LogicError::column_not_nullable);
                        }
                        else {
                            to_list.add(ColumnTypeTraits<T>::cluster_leaf_type::default_value(false));
                        }
                    }
                }
                to_arr.set(i, from_ref(to_list.get_ref()));
            }
        }
    };

    m_clusters.update(func);
}

void Table::convert_column(ColKey from, ColKey to, bool throw_on_null)
{
    realm::DataType type_id = get_column_type(from);
    bool _is_list = is_list(from);
    if (_is_list) {
        switch (type_id) {
            case type_Int:
                if (is_nullable(from)) {
                    change_nullability_list<Optional<int64_t>, int64_t>(from, to, throw_on_null);
                }
                else {
                    change_nullability_list<int64_t, Optional<int64_t>>(from, to, throw_on_null);
                }
                break;
            case type_Float:
                change_nullability_list<float, float>(from, to, throw_on_null);
                break;
            case type_Double:
                change_nullability_list<double, double>(from, to, throw_on_null);
                break;
            case type_Bool:
                change_nullability_list<Optional<bool>, Optional<bool>>(from, to, throw_on_null);
                break;
            case type_String:
                change_nullability_list<StringData, StringData>(from, to, throw_on_null);
                break;
            case type_Binary:
                change_nullability_list<BinaryData, BinaryData>(from, to, throw_on_null);
                break;
            case type_Timestamp:
                change_nullability_list<Timestamp, Timestamp>(from, to, throw_on_null);
                break;
            case type_ObjectId:
                if (is_nullable(from)) {
                    change_nullability_list<Optional<ObjectId>, ObjectId>(from, to, throw_on_null);
                }
                else {
                    change_nullability_list<ObjectId, Optional<ObjectId>>(from, to, throw_on_null);
                }
                break;
            case type_Decimal:
                change_nullability_list<Decimal128, Decimal128>(from, to, throw_on_null);
                break;
            case type_Link:
            case type_LinkList:
                // Can't have lists of these types
            case type_OldTable:
            case type_OldMixed:
            case type_OldDateTime:
                // These types are no longer supported at all
                REALM_UNREACHABLE();
                break;
        }
    }
    else {
        switch (type_id) {
            case type_Int:
                if (is_nullable(from)) {
                    change_nullability<Optional<int64_t>, int64_t>(from, to, throw_on_null);
                }
                else {
                    change_nullability<int64_t, Optional<int64_t>>(from, to, throw_on_null);
                }
                break;
            case type_Float:
                change_nullability<float, float>(from, to, throw_on_null);
                break;
            case type_Double:
                change_nullability<double, double>(from, to, throw_on_null);
                break;
            case type_Bool:
                change_nullability<Optional<bool>, Optional<bool>>(from, to, throw_on_null);
                break;
            case type_String:
                change_nullability<StringData, StringData>(from, to, throw_on_null);
                break;
            case type_Binary:
                change_nullability<BinaryData, BinaryData>(from, to, throw_on_null);
                break;
            case type_Timestamp:
                change_nullability<Timestamp, Timestamp>(from, to, throw_on_null);
                break;
            case type_ObjectId:
                if (is_nullable(from)) {
                    change_nullability<Optional<ObjectId>, ObjectId>(from, to, throw_on_null);
                }
                else {
                    change_nullability<ObjectId, Optional<ObjectId>>(from, to, throw_on_null);
                }
                break;
            case type_Decimal:
                change_nullability<Decimal128, Decimal128>(from, to, throw_on_null);
                break;
            case type_Link:
                // Always nullable, so can't convert
            case type_LinkList:
                // Never nullable, so can't convert
            case type_OldTable:
            case type_OldMixed:
            case type_OldDateTime:
                // These types are no longer supported at all
                REALM_UNREACHABLE();
                break;
        }
    }
}


ColKey Table::set_nullability(ColKey col_key, bool nullable, bool throw_on_null)
{
    if (col_key.is_nullable() == nullable)
        return col_key;

    check_column(col_key);

    bool si = has_search_index(col_key);
    std::string column_name(get_column_name(col_key));
<<<<<<< HEAD
    auto type = col_key.get_type();
    auto attr = col_key.get_attrs();
    if (nullable) {
        attr.set(col_attr_Nullable);
    }
    else {
        attr.reset(col_attr_Nullable);
    }
=======
    auto type = get_real_column_type(col_key);
    bool list = is_list(col_key);
    bool is_pk_col = (col_key == m_primary_key_col);
>>>>>>> ca409805

    ColKey new_col = generate_col_key(type, attr);
    do_insert_root_column(new_col, type, "__temporary");

    try {
        convert_column(col_key, new_col, throw_on_null);
    }
    catch (LogicError&) {
        // remove any partially filled column
        remove_column(new_col);
        throw;
    }

    erase_root_column(col_key);
    m_spec.rename_column(colkey2spec_ndx(new_col), column_name);

    if (si)
        add_search_index(new_col);

    if (is_pk_col) {
        // If we go from non nullable to nullable, no values change,
        // so it is safe to preserve the pk column. Otherwise it is not
        // safe as a null entry might have been converted to default value.
        do_set_primary_key_column(nullable ? new_col : ColKey{});
    }

    return new_col;
}

bool Table::has_any_embedded_objects()
{
    if (!m_has_any_embedded_objects) {
        m_has_any_embedded_objects = false;
        for_each_public_column([&](ColKey col_key) {
            auto target_table_key = get_opposite_table_key(col_key);
            if (target_table_key && is_link_type(col_key.get_type())) {
                auto target_table = get_parent_group()->get_table(target_table_key);
                if (target_table->is_embedded()) {
                    m_has_any_embedded_objects = true;
                }
                return true; // early out
            }
            return false;
        });
    }
    return *m_has_any_embedded_objects;
}

void Table::set_opposite_column(ColKey col_key, TableKey opposite_table, ColKey opposite_column)
{
    m_opposite_table.set(col_key.get_index().val, opposite_table.value);
    m_opposite_column.set(col_key.get_index().val, opposite_column.value);
}

TableKey Table::get_opposite_table_key(ColKey col_key) const
{
    return TableKey(int32_t(m_opposite_table.get(col_key.get_index().val)));
}

bool Table::links_to_self(ColKey col_key) const
{
    return get_opposite_table_key(col_key) == m_key;
}

TableRef Table::get_opposite_table(ColKey col_key) const
{
    return get_parent_group()->get_table(get_opposite_table_key(col_key));
}

ColKey Table::get_opposite_column(ColKey col_key) const
{
    return ColKey(m_opposite_column.get(col_key.get_index().val));
}

ColKey Table::find_opposite_column(ColKey col_key) const
{
    for (size_t i = 0; i < m_opposite_column.size(); i++) {
        if (m_opposite_column.get(i) == col_key.value) {
            return m_spec.get_key(m_leaf_ndx2spec_ndx[i]);
        }
    }
    return ColKey();
}<|MERGE_RESOLUTION|>--- conflicted
+++ resolved
@@ -405,14 +405,10 @@
     if (col_key == m_primary_key_col) {
         do_set_primary_key_column(ColKey());
     }
-<<<<<<< HEAD
-=======
     else {
         REALM_ASSERT_RELEASE(m_primary_key_col.get_index().val != col_key.get_index().val);
     }
-    bump_content_version();
-    bump_storage_version();
->>>>>>> ca409805
+
     erase_root_column(col_key); // Throws
     m_has_any_embedded_objects.reset();
 }
@@ -3533,20 +3529,15 @@
 
     bool si = has_search_index(col_key);
     std::string column_name(get_column_name(col_key));
-<<<<<<< HEAD
     auto type = col_key.get_type();
     auto attr = col_key.get_attrs();
+    bool is_pk_col = (col_key == m_primary_key_col);
     if (nullable) {
         attr.set(col_attr_Nullable);
     }
     else {
         attr.reset(col_attr_Nullable);
     }
-=======
-    auto type = get_real_column_type(col_key);
-    bool list = is_list(col_key);
-    bool is_pk_col = (col_key == m_primary_key_col);
->>>>>>> ca409805
 
     ColKey new_col = generate_col_key(type, attr);
     do_insert_root_column(new_col, type, "__temporary");
