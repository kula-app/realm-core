#include <utility>
#include <iostream>

#include <realm/util/timestamp_logger.hpp>

using namespace realm;
using util::TimestampStderrLogger;


TimestampStderrLogger::TimestampStderrLogger(Config config, Level level)
    : Logger()
    , m_formatter{std::move(config)}
{
    set_level_threshold(level);
}


void TimestampStderrLogger::do_log(const LogCategory& category, Logger::Level level, const std::string& message)
{
    auto now = std::chrono::system_clock::now();
<<<<<<< HEAD
    std::cerr << m_formatter.format(now) << ": " << category.get_name() << ": " << get_level_prefix(level) << message
              << '\n'; // Throws
=======
    static Mutex mutex;
    LockGuard l(mutex);
    std::cerr << m_formatter.format(now) << ": " << get_level_prefix(level) << message << '\n'; // Throws
>>>>>>> a2e743a3
}<|MERGE_RESOLUTION|>--- conflicted
+++ resolved
@@ -18,12 +18,8 @@
 void TimestampStderrLogger::do_log(const LogCategory& category, Logger::Level level, const std::string& message)
 {
     auto now = std::chrono::system_clock::now();
-<<<<<<< HEAD
+    static Mutex mutex;
+    LockGuard l(mutex);
     std::cerr << m_formatter.format(now) << ": " << category.get_name() << ": " << get_level_prefix(level) << message
               << '\n'; // Throws
-=======
-    static Mutex mutex;
-    LockGuard l(mutex);
-    std::cerr << m_formatter.format(now) << ": " << get_level_prefix(level) << message << '\n'; // Throws
->>>>>>> a2e743a3
 }