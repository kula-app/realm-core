--- conflicted
+++ resolved
@@ -234,33 +234,20 @@
 {
     REALM_ASSERT(m_config.transport);
 
-<<<<<<< HEAD
-    if (m_config.platform.empty()) {
-        throw InvalidArgument("You must specify the Platform in App::Config");
-    }
-
-    if (m_config.platform_version.empty()) {
-        throw InvalidArgument("You must specify the Platform Version in App::Config");
-    }
-
-    if (m_config.sdk_version.empty()) {
-        throw InvalidArgument("You must specify the SDK Version in App::Config");
-=======
     if (m_config.device_info.platform.empty()) {
-        throw std::runtime_error("You must specify the Platform in App::Config::device");
+        throw InvalidArgument("You must specify the Platform in App::Config::device");
     }
 
     if (m_config.device_info.platform_version.empty()) {
-        throw std::runtime_error("You must specify the Platform Version in App::Config::device");
+        throw InvalidArgument("You must specify the Platform Version in App::Config::device");
     }
 
     if (m_config.device_info.sdk.empty()) {
-        throw std::runtime_error("You must specify the SDK Name in App::Config::device");
+        throw InvalidArgument("You must specify the SDK Name in App::Config::device");
     }
 
     if (m_config.device_info.sdk_version.empty()) {
-        throw std::runtime_error("You must specify the SDK Version in App::Config::device");
->>>>>>> c0a0b5b8
+        throw InvalidArgument("You must specify the SDK Version in App::Config::device");
     }
 
     // change the scheme in the base url to ws from http to satisfy the sync client
