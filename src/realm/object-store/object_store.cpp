////////////////////////////////////////////////////////////////////////////
//
// Copyright 2015 Realm Inc.
//
// Licensed under the Apache License, Version 2.0 (the "License");
// you may not use this file except in compliance with the License.
// You may obtain a copy of the License at
//
// http://www.apache.org/licenses/LICENSE-2.0
//
// Unless required by applicable law or agreed to in writing, software
// distributed under the License is distributed on an "AS IS" BASIS,
// WITHOUT WARRANTIES OR CONDITIONS OF ANY KIND, either express or implied.
// See the License for the specific language governing permissions and
// limitations under the License.
//
////////////////////////////////////////////////////////////////////////////

#include <realm/object-store/object_store.hpp>

#include <realm/object-store/feature_checks.hpp>
#include <realm/object-store/object_schema.hpp>
#include <realm/object-store/schema.hpp>
#include <realm/object-store/shared_realm.hpp>

#include <realm/group.hpp>
#include <realm/table.hpp>
#include <realm/table_view.hpp>
#include <realm/util/assert.hpp>

#if REALM_ENABLE_SYNC
#include <realm/sync/instruction_replication.hpp>
#endif // REALM_ENABLE_SYNC

#include <string.h>
#include <unordered_set>

using namespace realm;
using namespace realm::schema;

constexpr uint64_t ObjectStore::NotVersioned;

namespace {
const char* const c_metadataTableName = "metadata";
const char* const c_versionColumnName = "version";

const char c_object_table_prefix[] = "class_";

void create_metadata_tables(Group& group)
{
    // The 'metadata' table is simply ignored by Sync
    TableRef metadata_table = group.get_or_add_table(c_metadataTableName);

    if (metadata_table->get_column_count() == 0) {
        metadata_table->add_column(type_Int, c_versionColumnName);
        metadata_table->create_object().set(c_versionColumnName, int64_t(ObjectStore::NotVersioned));
    }
}

void set_schema_version(Group& group, uint64_t version)
{
    group.get_table(c_metadataTableName)->get_object(0).set<int64_t>(c_versionColumnName, version);
}

template <typename Group>
auto table_for_object_schema(Group& group, ObjectSchema const& object_schema)
{
    return ObjectStore::table_for_object_type(group, object_schema.name);
}

DataType to_core_type(PropertyType type)
{
    REALM_ASSERT(type != PropertyType::Object); // Link columns have to be handled differently
    switch (type & ~PropertyType::Flags) {
        case PropertyType::Int:
            return type_Int;
        case PropertyType::Bool:
            return type_Bool;
        case PropertyType::Float:
            return type_Float;
        case PropertyType::Double:
            return type_Double;
        case PropertyType::String:
            return type_String;
        case PropertyType::Date:
            return type_Timestamp;
        case PropertyType::Data:
            return type_Binary;
        case PropertyType::ObjectId:
            return type_ObjectId;
        case PropertyType::Decimal:
            return type_Decimal;
        case PropertyType::UUID:
            return type_UUID;
        case PropertyType::Mixed:
            return type_Mixed;
        default:
            REALM_COMPILER_HINT_UNREACHABLE();
    }
}

ColKey add_column(Group& group, Table& table, Property const& property)
{
    // Cannot directly insert a LinkingObjects column (a computed property).
    // LinkingObjects must be an artifact of an existing link column.
    REALM_ASSERT(property.type != PropertyType::LinkingObjects);

    if (property.is_primary) {
        // Primary key columns should have been created when the table was created
        if (auto col = table.get_column_key(property.name)) {
            return col;
        }
    }
    if (property.type == PropertyType::Object) {
        auto target_name = ObjectStore::table_name_for_object_type(property.object_type);
        TableRef link_table = group.get_table(target_name);
        REALM_ASSERT(link_table);
        if (is_array(property.type)) {
            return table.add_column_list(*link_table, property.name);
        }
        else if (is_set(property.type)) {
            return table.add_column_set(*link_table, property.name);
        }
        else if (is_dictionary(property.type)) {
            return table.add_column_dictionary(*link_table, property.name);
        }
        else {
            return table.add_column(*link_table, property.name);
        }
    }
    else if (is_array(property.type)) {
        return table.add_column_list(to_core_type(property.type & ~PropertyType::Flags), property.name,
                                     is_nullable(property.type));
    }
    else if (is_set(property.type)) {
        return table.add_column_set(to_core_type(property.type & ~PropertyType::Flags), property.name,
                                    is_nullable(property.type));
    }
    else if (is_dictionary(property.type)) {
        return table.add_column_dictionary(to_core_type(property.type & ~PropertyType::Flags), property.name,
                                           is_nullable(property.type));
    }
    else {
        auto key = table.add_column(to_core_type(property.type), property.name, is_nullable(property.type));
        if (property.requires_index())
            table.add_search_index(key);
        return key;
    }
}

void replace_column(Group& group, Table& table, Property const& old_property, Property const& new_property)
{
    table.remove_column(old_property.column_key);
    add_column(group, table, new_property);
}

TableRef create_table(Group& group, ObjectSchema const& object_schema)
{
    auto name = ObjectStore::table_name_for_object_type(object_schema.name);

    TableRef table = group.get_table(name);
    if (table)
        return table;

    if (auto* pk_property = object_schema.primary_key_property()) {
        auto table_type = object_schema.table_type == ObjectSchema::ObjectType::TopLevelAsymmetric
                              ? Table::Type::TopLevelAsymmetric
                              : Table::Type::TopLevel;
        table = group.add_table_with_primary_key(name, to_core_type(pk_property->type), pk_property->name,
                                                 is_nullable(pk_property->type), table_type);
    }
    else {
        if (object_schema.table_type == ObjectSchema::ObjectType::Embedded) {
            table = group.add_table(name, Table::Type::Embedded);
        }
        else {
            auto table_type = object_schema.table_type == ObjectSchema::ObjectType::TopLevelAsymmetric
                                  ? Table::Type::TopLevelAsymmetric
                                  : Table::Type::TopLevel;
            table = group.get_or_add_table(name, table_type);
        }
    }

    return table;
}

void add_initial_columns(Group& group, ObjectSchema const& object_schema)
{
    auto name = ObjectStore::table_name_for_object_type(object_schema.name);
    TableRef table = group.get_table(name);

    for (auto const& prop : object_schema.persisted_properties) {
#if REALM_ENABLE_SYNC
        // The sync::create_table* functions create the PK column for us.
        if (prop.is_primary)
            continue;
#endif // REALM_ENABLE_SYNC
        add_column(group, *table, prop);
    }
}

void make_property_optional(Table& table, Property property)
{
    property.type |= PropertyType::Nullable;
    const bool throw_on_null = false;
    property.column_key = table.set_nullability(property.column_key, true, throw_on_null);
}

void make_property_required(Group& group, Table& table, Property property)
{
    property.type &= ~PropertyType::Nullable;
    table.remove_column(property.column_key);
    property.column_key = add_column(group, table, property);
}

void add_search_index(Table& table, Property property)
{
    table.add_search_index(table.get_column_key(property.name));
}

void remove_search_index(Table& table, Property property)
{
    table.remove_search_index(table.get_column_key(property.name));
}

} // anonymous namespace

void ObjectStore::set_schema_version(Group& group, uint64_t version)
{
    ::create_metadata_tables(group);
    ::set_schema_version(group, version);
}

uint64_t ObjectStore::get_schema_version(Group const& group)
{
    ConstTableRef table = group.get_table(c_metadataTableName);
    if (!table || table->get_column_count() == 0) {
        return ObjectStore::NotVersioned;
    }
    return table->get_object(0).get<int64_t>(c_versionColumnName);
}

StringData ObjectStore::object_type_for_table_name(StringData table_name)
{
    if (table_name.begins_with(c_object_table_prefix)) {
        return table_name.substr(sizeof(c_object_table_prefix) - 1);
    }
    return StringData();
}

std::string ObjectStore::table_name_for_object_type(StringData object_type)
{
    return std::string(c_object_table_prefix) + std::string(object_type);
}

TableRef ObjectStore::table_for_object_type(Group& group, StringData object_type)
{
    auto name = table_name_for_object_type(object_type);
    return group.get_table(name);
}

ConstTableRef ObjectStore::table_for_object_type(Group const& group, StringData object_type)
{
    auto name = table_name_for_object_type(object_type);
    return group.get_table(name);
}

namespace {
struct SchemaDifferenceExplainer {
    std::vector<ObjectSchemaValidationException> errors;

    void operator()(schema_change::AddTable op)
    {
        errors.emplace_back("Class '%1' has been added.", op.object->name);
    }

    void operator()(schema_change::RemoveTable)
    {
        // We never do anything for RemoveTable
    }

    void operator()(schema_change::ChangeTableType op)
    {
        errors.emplace_back("Class '%1' has been changed from %2 to %3.", op.object->name, *op.old_table_type,
                            *op.new_table_type);
    }

    void operator()(schema_change::AddInitialProperties)
    {
        // Nothing. Always preceded by AddTable.
    }

    void operator()(schema_change::AddProperty op)
    {
        errors.emplace_back("Property '%1.%2' has been added.", op.object->name, op.property->name);
    }

    void operator()(schema_change::RemoveProperty op)
    {
        errors.emplace_back("Property '%1.%2' has been removed.", op.object->name, op.property->name);
    }

    void operator()(schema_change::ChangePropertyType op)
    {
        errors.emplace_back("Property '%1.%2' has been changed from '%3' to '%4'.", op.object->name,
                            op.new_property->name, op.old_property->type_string(), op.new_property->type_string());
    }

    void operator()(schema_change::MakePropertyNullable op)
    {
        errors.emplace_back("Property '%1.%2' has been made optional.", op.object->name, op.property->name);
    }

    void operator()(schema_change::MakePropertyRequired op)
    {
        errors.emplace_back("Property '%1.%2' has been made required.", op.object->name, op.property->name);
    }

    void operator()(schema_change::ChangePrimaryKey op)
    {
        if (op.property && !op.object->primary_key.empty()) {
            errors.emplace_back("Primary Key for class '%1' has changed from '%2' to '%3'.", op.object->name,
                                op.object->primary_key, op.property->name);
        }
        else if (op.property) {
            errors.emplace_back("Primary Key for class '%1' has been added.", op.object->name);
        }
        else {
            errors.emplace_back("Primary Key for class '%1' has been removed.", op.object->name);
        }
    }

    void operator()(schema_change::AddIndex op)
    {
        errors.emplace_back("Property '%1.%2' has been made indexed.", op.object->name, op.property->name);
    }

    void operator()(schema_change::RemoveIndex op)
    {
        errors.emplace_back("Property '%1.%2' has been made unindexed.", op.object->name, op.property->name);
    }
};

class TableHelper {
public:
    TableHelper(Group& g)
        : m_group(g)
    {
    }

    Table& operator()(const ObjectSchema* object_schema)
    {
        if (object_schema != m_current_object_schema) {
            m_current_table = table_for_object_schema(m_group, *object_schema);
            m_current_object_schema = object_schema;
        }
        REALM_ASSERT(m_current_table);
        return *m_current_table;
    }

private:
    Group& m_group;
    const ObjectSchema* m_current_object_schema = nullptr;
    TableRef m_current_table;
};

template <typename ErrorType, typename Verifier>
void verify_no_errors(Verifier&& verifier, std::vector<SchemaChange> const& changes)
{
    for (auto& change : changes) {
        change.visit(verifier);
    }

    if (!verifier.errors.empty()) {
        throw ErrorType(verifier.errors);
    }
}
} // anonymous namespace

bool ObjectStore::needs_migration(std::vector<SchemaChange> const& changes)
{
    using namespace schema_change;
    struct Visitor {
        bool operator()(AddIndex)
        {
            return false;
        }
        bool operator()(AddInitialProperties)
        {
            return false;
        }
        bool operator()(AddProperty)
        {
            return true;
        }
        bool operator()(AddTable)
        {
            return false;
        }
        bool operator()(RemoveTable)
        {
            return false;
        }
        bool operator()(ChangeTableType)
        {
            return true;
        }
        bool operator()(ChangePrimaryKey)
        {
            return true;
        }
        bool operator()(ChangePropertyType)
        {
            return true;
        }
        bool operator()(MakePropertyNullable)
        {
            return true;
        }
        bool operator()(MakePropertyRequired)
        {
            return true;
        }
        bool operator()(RemoveIndex)
        {
            return false;
        }
        bool operator()(RemoveProperty)
        {
            return true;
        }
    };

    return std::any_of(begin(changes), end(changes), [](auto&& change) {
        return change.visit(Visitor());
    });
}

void ObjectStore::verify_no_changes_required(std::vector<SchemaChange> const& changes)
{
    verify_no_errors<SchemaMismatchException>(SchemaDifferenceExplainer(), changes);
}

void ObjectStore::verify_no_migration_required(std::vector<SchemaChange> const& changes)
{
    using namespace schema_change;
    struct Verifier : SchemaDifferenceExplainer {
        using SchemaDifferenceExplainer::operator();

        // Adding a table or adding/removing indexes can be done automatically.
        // All other changes require migrations.
        void operator()(AddTable) {}
        void operator()(AddInitialProperties) {}
        void operator()(AddIndex) {}
        void operator()(RemoveIndex) {}
    } verifier;
    verify_no_errors<SchemaMismatchException>(verifier, changes);
}

bool ObjectStore::verify_valid_additive_changes(std::vector<SchemaChange> const& changes, bool update_indexes)
{
    using namespace schema_change;
    struct Verifier : SchemaDifferenceExplainer {
        using SchemaDifferenceExplainer::operator();

        bool index_changes = false;
        bool other_changes = false;

        // Additive mode allows adding things, extra columns, and adding/removing indexes
        void operator()(AddTable)
        {
            other_changes = true;
        }
        void operator()(AddInitialProperties)
        {
            other_changes = true;
        }
        void operator()(AddProperty)
        {
            other_changes = true;
        }
        void operator()(RemoveProperty) {}
        void operator()(AddIndex)
        {
            index_changes = true;
        }
        void operator()(RemoveIndex)
        {
            index_changes = true;
        }
    } verifier;
    verify_no_errors<InvalidAdditiveSchemaChangeException>(verifier, changes);
    return verifier.other_changes || (verifier.index_changes && update_indexes);
}

void ObjectStore::verify_valid_external_changes(std::vector<SchemaChange> const& changes)
{
    using namespace schema_change;
    struct Verifier : SchemaDifferenceExplainer {
        using SchemaDifferenceExplainer::operator();

        // Adding new things is fine
        void operator()(AddTable) {}
        void operator()(AddInitialProperties) {}
        void operator()(AddProperty) {}
        void operator()(AddIndex) {}
        void operator()(RemoveIndex) {}

        // Deleting tables is not okay
        void operator()(RemoveTable op)
        {
            errors.emplace_back("Class '%1' has been removed.", op.object->name);
        }
    } verifier;
    verify_no_errors<InvalidExternalSchemaChangeException>(verifier, changes);
}

void ObjectStore::verify_compatible_for_immutable_and_readonly(std::vector<SchemaChange> const& changes)
{
    using namespace schema_change;
    struct Verifier : SchemaDifferenceExplainer {
        using SchemaDifferenceExplainer::operator();

        void operator()(AddTable) {}
        void operator()(AddInitialProperties) {}
        void operator()(ChangeTableType) {}
        void operator()(RemoveProperty) {}
        void operator()(AddIndex) {}
        void operator()(RemoveIndex) {}
    } verifier;
    verify_no_errors<InvalidReadOnlySchemaChangeException>(verifier, changes);
}

static void apply_non_migration_changes(Group& group, std::vector<SchemaChange> const& changes)
{
    using namespace schema_change;
    struct Applier : SchemaDifferenceExplainer {
        Applier(Group& group)
            : group{group}
            , table{group}
        {
        }
        Group& group;
        TableHelper table;

        // Produce an exception listing the unsupported schema changes for
        // everything but the explicitly supported ones
        using SchemaDifferenceExplainer::operator();

        void operator()(AddTable op)
        {
            create_table(group, *op.object);
        }
        void operator()(AddInitialProperties op)
        {
            add_initial_columns(group, *op.object);
        }
        void operator()(AddIndex op)
        {
            table(op.object).add_search_index(op.property->column_key);
        }
        void operator()(RemoveIndex op)
        {
            table(op.object).remove_search_index(op.property->column_key);
        }
    } applier{group};
    verify_no_errors<SchemaMismatchException>(applier, changes);
}

static void set_primary_key(Table& table, const Property* property)
{
    ColKey col;
    if (property) {
        col = table.get_column_key(property->name);
        REALM_ASSERT(col);
    }
    table.set_primary_key_column(col);
}

static void create_initial_tables(Group& group, std::vector<SchemaChange> const& changes)
{
    using namespace schema_change;
    struct Applier {
        Applier(Group& group)
            : group{group}
            , table{group}
        {
        }
        Group& group;
        TableHelper table;

        void operator()(AddTable op)
        {
            create_table(group, *op.object);
        }
        void operator()(RemoveTable) {}
        void operator()(AddInitialProperties op)
        {
            add_initial_columns(group, *op.object);
        }

        // Note that in normal operation none of these will be hit, as if we're
        // creating the initial tables there shouldn't be anything to update.
        // Implementing these makes us better able to handle weird
        // not-quite-correct files produced by other things and has no obvious
        // downside.
        void operator()(ChangeTableType op)
        {
            table(op.object).set_table_type(static_cast<Table::Type>(*op.new_table_type), false);
        }
        void operator()(AddProperty op)
        {
            add_column(group, table(op.object), *op.property);
        }
        void operator()(RemoveProperty op)
        {
            table(op.object).remove_column(op.property->column_key);
        }
        void operator()(MakePropertyNullable op)
        {
            make_property_optional(table(op.object), *op.property);
        }
        void operator()(MakePropertyRequired op)
        {
            make_property_required(group, table(op.object), *op.property);
        }
        void operator()(ChangePrimaryKey op)
        {
            set_primary_key(table(op.object), op.property);
        }
        void operator()(AddIndex op)
        {
            add_search_index(table(op.object), *op.property);
        }
        void operator()(RemoveIndex op)
        {
            remove_search_index(table(op.object), *op.property);
        }

        void operator()(ChangePropertyType op)
        {
            replace_column(group, table(op.object), *op.old_property, *op.new_property);
        }
    } applier{group};

    for (auto& change : changes) {
        change.visit(applier);
    }
}

void ObjectStore::apply_additive_changes(Group& group, std::vector<SchemaChange> const& changes, bool update_indexes)
{
    using namespace schema_change;
    struct Applier {
        Applier(Group& group, bool update_indexes)
            : group{group}
            , table{group}
            , update_indexes{update_indexes}
        {
        }
        Group& group;
        TableHelper table;
        bool update_indexes;

        void operator()(AddTable op)
        {
            create_table(group, *op.object);
        }
        void operator()(RemoveTable) {}
        void operator()(AddInitialProperties op)
        {
            add_initial_columns(group, *op.object);
        }
        void operator()(AddProperty op)
        {
            add_column(group, table(op.object), *op.property);
        }
        void operator()(AddIndex op)
        {
            if (update_indexes)
                table(op.object).add_search_index(op.property->column_key);
        }
        void operator()(RemoveIndex op)
        {
            if (update_indexes)
                table(op.object).remove_search_index(op.property->column_key);
        }
        void operator()(RemoveProperty) {}

        // No need for errors for these, as we've already verified that they aren't present
        void operator()(ChangeTableType) {}
        void operator()(ChangePrimaryKey) {}
        void operator()(ChangePropertyType) {}
        void operator()(MakePropertyNullable) {}
        void operator()(MakePropertyRequired) {}
    } applier{group, update_indexes};

    for (auto& change : changes) {
        change.visit(applier);
    }
}

static void apply_pre_migration_changes(Group& group, std::vector<SchemaChange> const& changes)
{
    using namespace schema_change;
    struct Applier {
        Applier(Group& group)
            : group{group}
            , table{group}
        {
        }
        Group& group;
        TableHelper table;

        void operator()(AddTable op)
        {
            create_table(group, *op.object);
        }
        void operator()(RemoveTable) {}
        void operator()(ChangeTableType)
        { /* delayed until after the migration */
        }
        void operator()(AddInitialProperties op)
        {
            add_initial_columns(group, *op.object);
        }
        void operator()(AddProperty op)
        {
            add_column(group, table(op.object), *op.property);
        }
        void operator()(RemoveProperty)
        { /* delayed until after the migration */
        }
        void operator()(ChangePropertyType op)
        {
            replace_column(group, table(op.object), *op.old_property, *op.new_property);
        }
        void operator()(MakePropertyNullable op)
        {
            make_property_optional(table(op.object), *op.property);
        }
        void operator()(MakePropertyRequired op)
        {
            make_property_required(group, table(op.object), *op.property);
        }
        void operator()(ChangePrimaryKey op)
        {
            table(op.object).set_primary_key_column(ColKey{});
        }
        void operator()(AddIndex op)
        {
            add_search_index(table(op.object), *op.property);
        }
        void operator()(RemoveIndex op)
        {
            remove_search_index(table(op.object), *op.property);
        }
    } applier{group};

    for (auto& change : changes) {
        change.visit(applier);
    }
}

enum class DidRereadSchema { Yes, No };
enum class HandleBackLinksAutomatically { Yes, No };

static void apply_post_migration_changes(Group& group, std::vector<SchemaChange> const& changes,
                                         Schema const& initial_schema, DidRereadSchema did_reread_schema,
                                         HandleBackLinksAutomatically handle_backlinks_automatically)
{
    using namespace schema_change;
    struct Applier {
        Applier(Group& group, Schema const& initial_schema, DidRereadSchema did_reread_schema,
                HandleBackLinksAutomatically handle_backlinks_automatically)
            : group{group}
            , initial_schema(initial_schema)
            , table(group)
            , did_reread_schema(did_reread_schema == DidRereadSchema::Yes)
            , handle_backlinks_automatically(handle_backlinks_automatically == HandleBackLinksAutomatically::Yes)
        {
        }
        Group& group;
        Schema const& initial_schema;
        TableHelper table;
        bool did_reread_schema;
        bool handle_backlinks_automatically;

        void operator()(RemoveProperty op)
        {
            if (!initial_schema.empty() &&
                !initial_schema.find(op.object->name)->property_for_name(op.property->name))
                throw LogicError(ErrorCodes::InvalidProperty, util::format("Renamed property '%1.%2' does not exist.",
                                                                           op.object->name, op.property->name));
            auto table = table_for_object_schema(group, *op.object);
            table->remove_column(op.property->column_key);
        }

        void operator()(ChangePrimaryKey op)
        {
            set_primary_key(table(op.object), op.property);
        }

        void operator()(AddTable op)
        {
            create_table(group, *op.object);
        }

        void operator()(AddInitialProperties op)
        {
            if (did_reread_schema)
                add_initial_columns(group, *op.object);
            else {
                // If we didn't re-read the schema then AddInitialProperties was already taken care of
                // during apply_pre_migration_changes.
            }
        }

        void operator()(AddIndex op)
        {
            table(op.object).add_search_index(op.property->column_key);
        }
        void operator()(RemoveIndex op)
        {
            table(op.object).remove_search_index(op.property->column_key);
        }

        void operator()(ChangeTableType op)
        {
            table(op.object).set_table_type(static_cast<Table::Type>(*op.new_table_type),
                                            handle_backlinks_automatically);
        }
        void operator()(RemoveTable) {}
        void operator()(ChangePropertyType) {}
        void operator()(MakePropertyNullable) {}
        void operator()(MakePropertyRequired) {}
        void operator()(AddProperty) {}
    } applier{group, initial_schema, did_reread_schema, handle_backlinks_automatically};

    for (auto& change : changes) {
        change.visit(applier);
    }
}


void ObjectStore::apply_schema_changes(Transaction& group, uint64_t schema_version, Schema& target_schema,
                                       uint64_t target_schema_version, SchemaMode mode,
                                       std::vector<SchemaChange> const& changes, bool handle_automatically_backlinks,
                                       std::function<void()> migration_function)
{
    create_metadata_tables(group);

    if (mode == SchemaMode::AdditiveDiscovered || mode == SchemaMode::AdditiveExplicit) {
        bool target_schema_is_newer =
            (schema_version < target_schema_version || schema_version == ObjectStore::NotVersioned);

        // With sync v2.x, indexes are no longer synced, so there's no reason to avoid creating them.
        bool update_indexes = true;
        apply_additive_changes(group, changes, update_indexes);

        if (target_schema_is_newer)
            set_schema_version(group, target_schema_version);

        set_schema_keys(group, target_schema);
        return;
    }

    if (schema_version == ObjectStore::NotVersioned) {
        if (mode != SchemaMode::ReadOnly) {
            create_initial_tables(group, changes);
        }
        set_schema_version(group, target_schema_version);
        set_schema_keys(group, target_schema);
        return;
    }

    if (mode == SchemaMode::Manual) {
        set_schema_keys(group, target_schema);
        if (migration_function) {
            migration_function();
        }

        verify_no_changes_required(schema_from_group(group).compare(target_schema));
        group.validate_primary_columns();
        set_schema_keys(group, target_schema);
        set_schema_version(group, target_schema_version);
        return;
    }

    if (schema_version == target_schema_version) {
        apply_non_migration_changes(group, changes);
        set_schema_keys(group, target_schema);
        return;
    }

    auto old_schema = schema_from_group(group);
    apply_pre_migration_changes(group, changes);
    HandleBackLinksAutomatically handle_backlinks =
        handle_automatically_backlinks ? HandleBackLinksAutomatically::Yes : HandleBackLinksAutomatically::No;
    if (migration_function) {
        set_schema_keys(group, target_schema);
        migration_function();

        // Migration function may have changed the schema, so we need to re-read it
        auto schema = schema_from_group(group);
        apply_post_migration_changes(group, schema.compare(target_schema, mode), old_schema, DidRereadSchema::Yes,
                                     handle_backlinks);
        group.validate_primary_columns();
    }
    else {
        apply_post_migration_changes(group, changes, {}, DidRereadSchema::No, handle_backlinks);
    }

    set_schema_version(group, target_schema_version);
    set_schema_keys(group, target_schema);
}

Schema ObjectStore::schema_from_group(Group const& group)
{
    std::vector<ObjectSchema> schema;
    schema.reserve(group.size());
    for (auto key : group.get_table_keys()) {
        auto object_type = object_type_for_table_name(group.get_table_name(key));
        if (object_type.size()) {
            schema.emplace_back(group, object_type, key);
        }
    }
    return schema;
}

void ObjectStore::set_schema_keys(Group const& group, Schema& schema)
{
    for (auto& object_schema : schema) {
        auto table = table_for_object_schema(group, object_schema);
        if (!table) {
            continue;
        }
        object_schema.table_key = table->get_key();
        for (auto& property : object_schema.persisted_properties) {
            property.column_key = table->get_column_key(property.name);
        }
    }
}

void ObjectStore::delete_data_for_object(Group& group, StringData object_type)
{
    if (TableRef table = table_for_object_type(group, object_type)) {
        group.remove_table(table->get_key());
    }
}

bool ObjectStore::is_empty(Group const& group)
{
    for (auto key : group.get_table_keys()) {
        ConstTableRef table = group.get_table(key);
        auto object_type = object_type_for_table_name(table->get_name());
        if (object_type.size() == 0 || object_type.begins_with("__")) {
            continue;
        }
        if (!table->is_empty()) {
            return false;
        }
    }
    return true;
}

void ObjectStore::rename_property(Group& group, Schema& target_schema, StringData object_type, StringData old_name,
                                  StringData new_name)
{
    TableRef table = table_for_object_type(group, object_type);
    if (!table) {
        throw LogicError(
            ErrorCodes::NoSuchTable,
            util::format("Cannot rename properties for type '%1' because it does not exist.", object_type));
    }

    auto target_object_schema = target_schema.find(object_type);
    if (target_object_schema == target_schema.end()) {
        throw LogicError(
            ErrorCodes::NoSuchTable,
            util::format("Cannot rename properties for type '%1' because it has been removed from the Realm.",
                         object_type));
    }

    if (target_object_schema->property_for_name(old_name)) {
        throw LogicError(
            ErrorCodes::IllegalOperation,
            util::format("Cannot rename property '%1.%2' to '%3' because the source property still exists.",
                         object_type, old_name, new_name));
    }

    ObjectSchema table_object_schema(group, object_type, table->get_key());
    Property* old_property = table_object_schema.property_for_name(old_name);
    if (!old_property) {
        throw LogicError(
            ErrorCodes::InvalidProperty,
            util::format("Cannot rename property '%1.%2' because it does not exist.", object_type, old_name));
    }

    Property* new_property = table_object_schema.property_for_name(new_name);
    if (!new_property) {
        // New property doesn't exist in the table, which means we're probably
        // renaming to an intermediate property in a multi-version migration.
        // This is safe because the migration will fail schema validation unless
        // this property is renamed again to a valid name before the end.
        table->rename_column(old_property->column_key, new_name);
        return;
    }

    if (old_property->type != new_property->type || old_property->object_type != new_property->object_type) {
        throw LogicError(
            ErrorCodes::IllegalOperation,
            util::format("Cannot rename property '%1.%2' to '%3' because it would change from type '%4' to '%5'.",
                         object_type, old_name, new_name, old_property->type_string(), new_property->type_string()));
    }

    if (is_nullable(old_property->type) && !is_nullable(new_property->type)) {
        throw LogicError(
            ErrorCodes::IllegalOperation,
            util::format("Cannot rename property '%1.%2' to '%3' because it would change from optional to required.",
                         object_type, old_name, new_name));
    }

    table->remove_column(new_property->column_key);
    table->rename_column(old_property->column_key, new_name);

    if (auto prop = target_object_schema->property_for_name(new_name)) {
        prop->column_key = old_property->column_key;
    }

    // update nullability for column
    if (is_nullable(new_property->type) && !is_nullable(old_property->type)) {
        auto prop = *new_property;
        prop.column_key = old_property->column_key;
        make_property_optional(*table, prop);
    }
}

<<<<<<< HEAD
InvalidSchemaVersionException::InvalidSchemaVersionException(uint64_t old_version, uint64_t new_version)
    : LogicError(
          ErrorCodes::InvalidSchemaVersion,
          util::format("Provided schema version %1 is less than last set version %2.", new_version, old_version))
=======
InvalidSchemaVersionException::InvalidSchemaVersionException(uint64_t old_version, uint64_t new_version,
                                                             bool must_exactly_equal)
    : logic_error(util::format(must_exactly_equal ? "Provided schema version %1 does not equal last set version %2."
                                                  : "Provided schema version %1 is less than last set version %2.",
                               new_version, old_version))
>>>>>>> 311579fc
    , m_old_version(old_version)
    , m_new_version(new_version)
{
}

static void append_errors(std::string& message, std::vector<ObjectSchemaValidationException> const& errors)
{
    for (auto const& error : errors) {
        message += "\n- ";
        message += error.m_message;
    }
}

SchemaValidationException::SchemaValidationException(std::vector<ObjectSchemaValidationException> const& errors)
    : LogicError(ErrorCodes::SchemaValidationFailed, [&] {
        std::string message = "Schema validation failed due to the following errors:";
        append_errors(message, errors);
        return message;
    }())
{
}

SchemaMismatchException::SchemaMismatchException(std::vector<ObjectSchemaValidationException> const& errors)
    : LogicError(ErrorCodes::SchemaMismatch, [&] {
        std::string message = "Migration is required due to the following errors:";
        append_errors(message, errors);
        return message;
    }())
{
}

InvalidReadOnlySchemaChangeException::InvalidReadOnlySchemaChangeException(
    std::vector<ObjectSchemaValidationException> const& errors)
    : LogicError(ErrorCodes::InvalidReadOnlySchemaChange, [&] {
        std::string message = "The following changes cannot be made in read-only schema mode:";
        append_errors(message, errors);
        return message;
    }())
{
}

InvalidAdditiveSchemaChangeException::InvalidAdditiveSchemaChangeException(
    std::vector<ObjectSchemaValidationException> const& errors)
    : LogicError(ErrorCodes::InvalidAdditiveSchemaChange, [&] {
        std::string message = "The following changes cannot be made in additive-only schema mode:";
        append_errors(message, errors);
        return message;
    }())
{
}

InvalidExternalSchemaChangeException::InvalidExternalSchemaChangeException(
    std::vector<ObjectSchemaValidationException> const& errors)
    : LogicError(ErrorCodes::InvalidExternalSchemaChange, [&] {
        std::string message = "Unsupported schema changes were made by another client or process. For a "
                              "synchronized Realm, this may be due to the server reverting schema changes which "
                              "the local user did not have permission to make.";
        append_errors(message, errors);
        return message;
    }())
{
}<|MERGE_RESOLUTION|>--- conflicted
+++ resolved
@@ -1036,18 +1036,13 @@
     }
 }
 
-<<<<<<< HEAD
-InvalidSchemaVersionException::InvalidSchemaVersionException(uint64_t old_version, uint64_t new_version)
+InvalidSchemaVersionException::InvalidSchemaVersionException(uint64_t old_version, uint64_t new_version,
+                                                             bool must_exactly_equal)
     : LogicError(
           ErrorCodes::InvalidSchemaVersion,
-          util::format("Provided schema version %1 is less than last set version %2.", new_version, old_version))
-=======
-InvalidSchemaVersionException::InvalidSchemaVersionException(uint64_t old_version, uint64_t new_version,
-                                                             bool must_exactly_equal)
-    : logic_error(util::format(must_exactly_equal ? "Provided schema version %1 does not equal last set version %2."
+                 util::format(must_exactly_equal ? "Provided schema version %1 does not equal last set version %2."
                                                   : "Provided schema version %1 is less than last set version %2.",
                                new_version, old_version))
->>>>>>> 311579fc
     , m_old_version(old_version)
     , m_new_version(new_version)
 {
