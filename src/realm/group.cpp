--- conflicted
+++ resolved
@@ -351,14 +351,9 @@
     m_table_names.insert(table_ndx, name); // Throws
 
     // Need slot for table accessor
-<<<<<<< HEAD
     if (!m_table_accessors.empty()) {
         m_table_accessors.insert(m_table_accessors.begin() + table_ndx, nullptr); // Throws
     }
-=======
-    if (!m_table_accessors.empty())
-        m_table_accessors.push_back(nullptr); // Throws
->>>>>>> 1fef3506
 
     update_table_indices([&](size_t old_table_ndx) {
         if (old_table_ndx >= table_ndx) {
