--- conflicted
+++ resolved
@@ -786,40 +786,25 @@
 }
 
 void apply_ordering(DescriptorOrdering& ordering, ConstTableRef target, const parser::DescriptorOrderingState& state,
-<<<<<<< HEAD
-                    Arguments&)
-=======
                     Arguments&, parser::KeyPathMapping mapping)
->>>>>>> 807777db
 {
     for (const DescriptorOrderingState::SingleOrderingState& cur_ordering : state.orderings) {
         if (cur_ordering.type == DescriptorOrderingState::SingleOrderingState::DescriptorType::Limit) {
             ordering.append_limit(cur_ordering.limit);
         }
-<<<<<<< HEAD
-        else {
+        else if (cur_ordering.type == DescriptorOrderingState::SingleOrderingState::DescriptorType::Distinct ||
+                 cur_ordering.type == DescriptorOrderingState::SingleOrderingState::DescriptorType::Sort) {
             bool is_distinct =
                 cur_ordering.type == DescriptorOrderingState::SingleOrderingState::DescriptorType::Distinct;
             std::vector<std::vector<ColKey>> property_columns;
-=======
-        else if (cur_ordering.type == DescriptorOrderingState::SingleOrderingState::DescriptorType::Distinct ||
-                 cur_ordering.type == DescriptorOrderingState::SingleOrderingState::DescriptorType::Sort) {
-            bool is_distinct = cur_ordering.type == DescriptorOrderingState::SingleOrderingState::DescriptorType::Distinct;
-            std::vector<std::vector<size_t>> property_indices;
->>>>>>> 807777db
             std::vector<bool> ascendings;
             for (const DescriptorOrderingState::PropertyState& cur_property : cur_ordering.properties) {
                 KeyPath path = key_path_from_string(cur_property.key_path);
                 std::vector<ColKey> columns;
                 ConstTableRef cur_table = target;
                 for (size_t ndx_in_path = 0; ndx_in_path < path.size(); ++ndx_in_path) {
-<<<<<<< HEAD
                     ColKey col_key = cur_table->get_column_key(path[ndx_in_path]);
                     if (!col_key) {
-=======
-                    size_t col_ndx = cur_table->get_column_index(path[ndx_in_path]);
-                    if (col_ndx == realm::not_found) {
->>>>>>> 807777db
                         throw std::runtime_error(util::format(
                             "No property '%1' found on object type '%2' specified in '%3' clause", path[ndx_in_path],
                             cur_table->get_name(), is_distinct ? "distinct" : "sort"));
@@ -834,17 +819,10 @@
             }
 
             if (is_distinct) {
-<<<<<<< HEAD
                 ordering.append_distinct(DistinctDescriptor(property_columns));
             }
             else {
                 ordering.append_sort(SortDescriptor(property_columns, ascendings));
-=======
-                ordering.append_distinct(DistinctDescriptor{*target.get(), property_indices});
-            }
-            else {
-                ordering.append_sort(SortDescriptor{*target.get(), property_indices, ascendings});
->>>>>>> 807777db
             }
         }
         else if (cur_ordering.type == DescriptorOrderingState::SingleOrderingState::DescriptorType::Include) {
@@ -870,16 +848,16 @@
                     if (element.col_type != type_Link && element.col_type != type_LinkList) {
                         throw InvalidPathError(
                             util::format("Property '%1' is not a link in object of type '%2' in 'INCLUDE' clause",
-                                         element.table->get_column_name(element.col_ndx),
+                                         element.table->get_column_name(element.col_key),
                                          get_printable_table_name(*element.table)));
                     }
                     if (element.table == cur_table) {
-                        if (element.col_ndx == realm::npos) {
+                        if (!element.col_key) {
                             cur_table = element.table;
                         }
                         else {
                             cur_table =
-                                element.table->get_link_target(element.col_ndx); // advance through forward link
+                                element.table->get_link_target(element.col_key); // advance through forward link
                         }
                     }
                     else {
@@ -889,11 +867,11 @@
                     if (element.is_backlink) {
                         tr = element.table;
                     }
-                    links.push_back(LinkPathPart(element.col_ndx, tr));
+                    links.push_back(LinkPathPart(element.col_key, tr));
                 }
                 properties.emplace_back(std::move(links));
             }
-            ordering.append_include(IncludeDescriptor{*target.get(), properties});
+            ordering.append_include(IncludeDescriptor{*target, properties});
             mapping.set_allow_backlinks(backlink_paths_allowed);
         }
         else {
