--- conflicted
+++ resolved
@@ -102,14 +102,9 @@
 		36A1DCA616C3F46E0086A836 /* safe_int_ops.hpp in Headers */ = {isa = PBXBuildFile; fileRef = 36A1DCA416C3F46E0086A836 /* safe_int_ops.hpp */; };
 		36A1DCAE16C3F4E10086A836 /* thread.hpp in Headers */ = {isa = PBXBuildFile; fileRef = 36A1DCAD16C3F4E10086A836 /* thread.hpp */; };
 		36A1DCAF16C3F4E10086A836 /* thread.hpp in Headers */ = {isa = PBXBuildFile; fileRef = 36A1DCAD16C3F4E10086A836 /* thread.hpp */; };
-<<<<<<< HEAD
 		36AB350D17E78DA900EC5744 /* string_data.hpp in Headers */ = {isa = PBXBuildFile; fileRef = 36AB350C17E78DA900EC5744 /* string_data.hpp */; };
 		36AD7F9917FB94F800F046FC /* libtightdb.a in Frameworks */ = {isa = PBXBuildFile; fileRef = 3647E0E714209E6B00D56FD7 /* libtightdb.a */; };
 		36AD7FA217FB959A00F046FC /* tightdbd.cpp in Sources */ = {isa = PBXBuildFile; fileRef = 36AD7FA117FB959A00F046FC /* tightdbd.cpp */; };
-=======
-		36AD7FCB17FBE4FE00F046FC /* libtightdb.a in Frameworks */ = {isa = PBXBuildFile; fileRef = 3647E0E714209E6B00D56FD7 /* libtightdb.a */; };
-		36AD7FD217FBE56400F046FC /* tightdbd.cpp in Sources */ = {isa = PBXBuildFile; fileRef = 36AD7FD117FBE56400F046FC /* tightdbd.cpp */; };
->>>>>>> 7b174b6b
 		36E608681459976700CCC3E8 /* test-tightdb.cpp in Sources */ = {isa = PBXBuildFile; fileRef = 3647E02214209CE600D56FD7 /* test-tightdb.cpp */; };
 		36E608691459977000CCC3E8 /* libtightdb.a in Frameworks */ = {isa = PBXBuildFile; fileRef = 3647E0E714209E6B00D56FD7 /* libtightdb.a */; };
 		36E608911459F11200CCC3E8 /* test_array_blob.cpp in Sources */ = {isa = PBXBuildFile; fileRef = 36E608901459F11200CCC3E8 /* test_array_blob.cpp */; };
@@ -239,30 +234,18 @@
 			remoteGlobalIDString = 3647E0E614209E6B00D56FD7;
 			remoteInfo = libtightdb;
 		};
-<<<<<<< HEAD
 		36AD7F7317FB94F800F046FC /* PBXContainerItemProxy */ = {
-=======
-		36AD7FA617FBE4FE00F046FC /* PBXContainerItemProxy */ = {
->>>>>>> 7b174b6b
 			isa = PBXContainerItemProxy;
 			containerPortal = 3611F2FC14209B7000017263 /* Project object */;
 			proxyType = 1;
 			remoteGlobalIDString = 3647E0E614209E6B00D56FD7;
 			remoteInfo = libtightdb;
 		};
-<<<<<<< HEAD
 		36AD7F9F17FB955A00F046FC /* PBXContainerItemProxy */ = {
 			isa = PBXContainerItemProxy;
 			containerPortal = 3611F2FC14209B7000017263 /* Project object */;
 			proxyType = 1;
 			remoteGlobalIDString = 36AD7F7117FB94F800F046FC;
-=======
-		36AD7FD317FBE57500F046FC /* PBXContainerItemProxy */ = {
-			isa = PBXContainerItemProxy;
-			containerPortal = 3611F2FC14209B7000017263 /* Project object */;
-			proxyType = 1;
-			remoteGlobalIDString = 36AD7FA417FBE4FE00F046FC;
->>>>>>> 7b174b6b
 			remoteInfo = "tightdbd-noinst";
 		};
 		36E6086A14599C3300CCC3E8 /* PBXContainerItemProxy */ = {
@@ -291,11 +274,7 @@
 			);
 			runOnlyForDeploymentPostprocessing = 1;
 		};
-<<<<<<< HEAD
 		36AD7F9A17FB94F800F046FC /* CopyFiles */ = {
-=======
-		36AD7FCC17FBE4FE00F046FC /* CopyFiles */ = {
->>>>>>> 7b174b6b
 			isa = PBXCopyFilesBuildPhase;
 			buildActionMask = 2147483647;
 			dstPath = /usr/share/man/man1/;
@@ -481,14 +460,9 @@
 		36A1DCA116C3F43C0086A836 /* string_buffer.cpp */ = {isa = PBXFileReference; fileEncoding = 4; lastKnownFileType = sourcecode.cpp.cpp; name = string_buffer.cpp; path = tightdb/string_buffer.cpp; sourceTree = "<group>"; };
 		36A1DCA416C3F46E0086A836 /* safe_int_ops.hpp */ = {isa = PBXFileReference; fileEncoding = 4; lastKnownFileType = sourcecode.cpp.h; name = safe_int_ops.hpp; path = tightdb/safe_int_ops.hpp; sourceTree = "<group>"; };
 		36A1DCAD16C3F4E10086A836 /* thread.hpp */ = {isa = PBXFileReference; fileEncoding = 4; lastKnownFileType = sourcecode.cpp.h; name = thread.hpp; path = tightdb/thread.hpp; sourceTree = "<group>"; };
-<<<<<<< HEAD
 		36AB350C17E78DA900EC5744 /* string_data.hpp */ = {isa = PBXFileReference; fileEncoding = 4; lastKnownFileType = sourcecode.cpp.h; name = string_data.hpp; path = tightdb/string_data.hpp; sourceTree = "<group>"; };
 		36AD7F9E17FB94F800F046FC /* tightdbd-dbg-noinst */ = {isa = PBXFileReference; explicitFileType = "compiled.mach-o.executable"; includeInIndex = 0; path = "tightdbd-dbg-noinst"; sourceTree = BUILT_PRODUCTS_DIR; };
 		36AD7FA117FB959A00F046FC /* tightdbd.cpp */ = {isa = PBXFileReference; fileEncoding = 4; lastKnownFileType = sourcecode.cpp.cpp; name = tightdbd.cpp; path = tightdb/tightdbd.cpp; sourceTree = "<group>"; };
-=======
-		36AD7FD017FBE4FE00F046FC /* tightdbd-dbg-noinst */ = {isa = PBXFileReference; explicitFileType = "compiled.mach-o.executable"; includeInIndex = 0; path = "tightdbd-dbg-noinst"; sourceTree = BUILT_PRODUCTS_DIR; };
-		36AD7FD117FBE56400F046FC /* tightdbd.cpp */ = {isa = PBXFileReference; fileEncoding = 4; lastKnownFileType = sourcecode.cpp.cpp; name = tightdbd.cpp; path = tightdb/tightdbd.cpp; sourceTree = "<group>"; };
->>>>>>> 7b174b6b
 		36E6085E1459972100CCC3E8 /* test-tightdb */ = {isa = PBXFileReference; explicitFileType = "compiled.mach-o.executable"; includeInIndex = 0; path = "test-tightdb"; sourceTree = BUILT_PRODUCTS_DIR; };
 		36E608901459F11200CCC3E8 /* test_array_blob.cpp */ = {isa = PBXFileReference; fileEncoding = 4; lastKnownFileType = sourcecode.cpp.cpp; path = test_array_blob.cpp; sourceTree = "<group>"; };
 		36E60896145A99D800CCC3E8 /* test_array_string_long.cpp */ = {isa = PBXFileReference; fileEncoding = 4; lastKnownFileType = sourcecode.cpp.cpp; path = test_array_string_long.cpp; sourceTree = "<group>"; };
@@ -561,19 +535,11 @@
 			);
 			runOnlyForDeploymentPostprocessing = 0;
 		};
-<<<<<<< HEAD
 		36AD7F9717FB94F800F046FC /* Frameworks */ = {
 			isa = PBXFrameworksBuildPhase;
 			buildActionMask = 2147483647;
 			files = (
 				36AD7F9917FB94F800F046FC /* libtightdb.a in Frameworks */,
-=======
-		36AD7FC917FBE4FE00F046FC /* Frameworks */ = {
-			isa = PBXFrameworksBuildPhase;
-			buildActionMask = 2147483647;
-			files = (
-				36AD7FCB17FBE4FE00F046FC /* libtightdb.a in Frameworks */,
->>>>>>> 7b174b6b
 			);
 			runOnlyForDeploymentPostprocessing = 0;
 		};
@@ -700,11 +666,7 @@
 				36A1DC9516C3F3C50086A836 /* terminate.cpp */,
 				36A1DC9616C3F3C50086A836 /* terminate.hpp */,
 				365CCE77157CC3A100172BF8 /* tightdb.hpp */,
-<<<<<<< HEAD
 				36AD7FA117FB959A00F046FC /* tightdbd.cpp */,
-=======
-				36AD7FD117FBE56400F046FC /* tightdbd.cpp */,
->>>>>>> 7b174b6b
 				365CCE2E157CC37D00172BF8 /* tuple.hpp */,
 				365CCE2F157CC37D00172BF8 /* type_list.hpp */,
 				52E38B8716BDA00E0009C055 /* unique_ptr.hpp */,
@@ -917,11 +879,7 @@
 				36E6085E1459972100CCC3E8 /* test-tightdb */,
 				4142C9951623478700B3B902 /* liblibtightdb ios.a */,
 				52D6E04E175BD9BC00B423E5 /* test-util.a */,
-<<<<<<< HEAD
 				36AD7F9E17FB94F800F046FC /* tightdbd-dbg-noinst */,
-=======
-				36AD7FD017FBE4FE00F046FC /* tightdbd-dbg-noinst */,
->>>>>>> 7b174b6b
 			);
 			name = Products;
 			sourceTree = "<group>";
@@ -1130,7 +1088,6 @@
 			productReference = 3647E1031420E4D800D56FD7 /* tightdb_unit_tests */;
 			productType = "com.apple.product-type.tool";
 		};
-<<<<<<< HEAD
 		36AD7F7117FB94F800F046FC /* tightdbd-noinst */ = {
 			isa = PBXNativeTarget;
 			buildConfigurationList = 36AD7F9B17FB94F800F046FC /* Build configuration list for PBXNativeTarget "tightdbd-noinst" */;
@@ -1138,32 +1095,15 @@
 				36AD7F7417FB94F800F046FC /* Sources */,
 				36AD7F9717FB94F800F046FC /* Frameworks */,
 				36AD7F9A17FB94F800F046FC /* CopyFiles */,
-=======
-		36AD7FA417FBE4FE00F046FC /* tightdbd-noinst */ = {
-			isa = PBXNativeTarget;
-			buildConfigurationList = 36AD7FCD17FBE4FE00F046FC /* Build configuration list for PBXNativeTarget "tightdbd-noinst" */;
-			buildPhases = (
-				36AD7FA717FBE4FE00F046FC /* Sources */,
-				36AD7FC917FBE4FE00F046FC /* Frameworks */,
-				36AD7FCC17FBE4FE00F046FC /* CopyFiles */,
->>>>>>> 7b174b6b
 			);
 			buildRules = (
 			);
 			dependencies = (
-<<<<<<< HEAD
 				36AD7F7217FB94F800F046FC /* PBXTargetDependency */,
 			);
 			name = "tightdbd-noinst";
 			productName = tightdb_test;
 			productReference = 36AD7F9E17FB94F800F046FC /* tightdbd-dbg-noinst */;
-=======
-				36AD7FA517FBE4FE00F046FC /* PBXTargetDependency */,
-			);
-			name = "tightdbd-noinst";
-			productName = tightdb_test;
-			productReference = 36AD7FD017FBE4FE00F046FC /* tightdbd-dbg-noinst */;
->>>>>>> 7b174b6b
 			productType = "com.apple.product-type.tool";
 		};
 		36E6085D1459972100CCC3E8 /* test-tightdb */ = {
@@ -1245,11 +1185,7 @@
 				36E6085D1459972100CCC3E8 /* test-tightdb */,
 				4142C9391623478700B3B902 /* libtightdb ios */,
 				52D6E04D175BD9BC00B423E5 /* test-utils */,
-<<<<<<< HEAD
 				36AD7F7117FB94F800F046FC /* tightdbd-noinst */,
-=======
-				36AD7FA417FBE4FE00F046FC /* tightdbd-noinst */,
->>>>>>> 7b174b6b
 			);
 		};
 /* End PBXProject section */
@@ -1332,19 +1268,11 @@
 			);
 			runOnlyForDeploymentPostprocessing = 0;
 		};
-<<<<<<< HEAD
 		36AD7F7417FB94F800F046FC /* Sources */ = {
 			isa = PBXSourcesBuildPhase;
 			buildActionMask = 2147483647;
 			files = (
 				36AD7FA217FB959A00F046FC /* tightdbd.cpp in Sources */,
-=======
-		36AD7FA717FBE4FE00F046FC /* Sources */ = {
-			isa = PBXSourcesBuildPhase;
-			buildActionMask = 2147483647;
-			files = (
-				36AD7FD217FBE56400F046FC /* tightdbd.cpp in Sources */,
->>>>>>> 7b174b6b
 			);
 			runOnlyForDeploymentPostprocessing = 0;
 		};
@@ -1409,7 +1337,6 @@
 			target = 3647E0E614209E6B00D56FD7 /* libtightdb */;
 			targetProxy = 3647E2511422197F00D56FD7 /* PBXContainerItemProxy */;
 		};
-<<<<<<< HEAD
 		36AD7F7217FB94F800F046FC /* PBXTargetDependency */ = {
 			isa = PBXTargetDependency;
 			target = 3647E0E614209E6B00D56FD7 /* libtightdb */;
@@ -1419,17 +1346,6 @@
 			isa = PBXTargetDependency;
 			target = 36AD7F7117FB94F800F046FC /* tightdbd-noinst */;
 			targetProxy = 36AD7F9F17FB955A00F046FC /* PBXContainerItemProxy */;
-=======
-		36AD7FA517FBE4FE00F046FC /* PBXTargetDependency */ = {
-			isa = PBXTargetDependency;
-			target = 3647E0E614209E6B00D56FD7 /* libtightdb */;
-			targetProxy = 36AD7FA617FBE4FE00F046FC /* PBXContainerItemProxy */;
-		};
-		36AD7FD417FBE57500F046FC /* PBXTargetDependency */ = {
-			isa = PBXTargetDependency;
-			target = 36AD7FA417FBE4FE00F046FC /* tightdbd-noinst */;
-			targetProxy = 36AD7FD317FBE57500F046FC /* PBXContainerItemProxy */;
->>>>>>> 7b174b6b
 		};
 		36E6086B14599C3300CCC3E8 /* PBXTargetDependency */ = {
 			isa = PBXTargetDependency;
@@ -1648,11 +1564,7 @@
 			};
 			name = Release;
 		};
-<<<<<<< HEAD
 		36AD7F9C17FB94F800F046FC /* Debug */ = {
-=======
-		36AD7FCE17FBE4FE00F046FC /* Debug */ = {
->>>>>>> 7b174b6b
 			isa = XCBuildConfiguration;
 			buildSettings = {
 				ALWAYS_SEARCH_USER_PATHS = NO;
@@ -1692,11 +1604,7 @@
 			};
 			name = Debug;
 		};
-<<<<<<< HEAD
 		36AD7F9D17FB94F800F046FC /* Release */ = {
-=======
-		36AD7FCF17FBE4FE00F046FC /* Release */ = {
->>>>>>> 7b174b6b
 			isa = XCBuildConfiguration;
 			buildSettings = {
 				ALWAYS_SEARCH_USER_PATHS = NO;
@@ -1934,19 +1842,11 @@
 			defaultConfigurationIsVisible = 0;
 			defaultConfigurationName = Release;
 		};
-<<<<<<< HEAD
 		36AD7F9B17FB94F800F046FC /* Build configuration list for PBXNativeTarget "tightdbd-noinst" */ = {
 			isa = XCConfigurationList;
 			buildConfigurations = (
 				36AD7F9C17FB94F800F046FC /* Debug */,
 				36AD7F9D17FB94F800F046FC /* Release */,
-=======
-		36AD7FCD17FBE4FE00F046FC /* Build configuration list for PBXNativeTarget "tightdbd-noinst" */ = {
-			isa = XCConfigurationList;
-			buildConfigurations = (
-				36AD7FCE17FBE4FE00F046FC /* Debug */,
-				36AD7FCF17FBE4FE00F046FC /* Release */,
->>>>>>> 7b174b6b
 			);
 			defaultConfigurationIsVisible = 0;
 			defaultConfigurationName = Release;
