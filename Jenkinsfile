--- conflicted
+++ resolved
@@ -393,7 +393,6 @@
     }
 }
 
-<<<<<<< HEAD
 def doBuildLinux(String buildType) {
     return {
         node('docker') {
@@ -408,26 +407,6 @@
                    ninja
                    cpack -G TGZ
                 """
-=======
-def doAndroidDockerBuild() {
-  return {
-    node('docker') {
-      try {
-        rlmCheckout(scm)
-        wrap([$class: 'AnsiColorBuildWrapper']) {
-          def image = buildDockerEnv('ci/realm-object-store:android', extra_args: '-f android.Dockerfile', push: env.BRANCH_NAME == 'master')
-          docker.image('tracer0tong/android-emulator').withRun { emulator ->
-            image.inside("--link ${emulator.id}:emulator") {
-              sh """
-                cmake -B build -DREALM_PLATFORM=Android -DANDROID_NDK=\${ANDROID_NDK} -GNinja -DCMAKE_MAKE_PROGRAM=ninja
-                cmake --build build
-                adb connect emulator
-                timeout 30m adb wait-for-device
-                adb push build/tests/tests /data/local/tmp
-                adb shell '/data/local/tmp/tests || echo __ADB_FAIL__' | tee adb.log
-                ! grep __ADB_FAIL__ adb.log
-              """
->>>>>>> fc790d55
             }
 
             dir('build-dir') {
@@ -548,7 +527,7 @@
                             sh """
                                 cd ${buildDir}
                                 adb connect emulator
-                                timeout 10m adb wait-for-device
+                                timeout 30m adb wait-for-device
                                 adb push test/realm-tests /data/local/tmp
                                 find test -type f -name "*.json" -maxdepth 1 -exec adb push {} /data/local/tmp \\;
                                 find test -type f -name "*.realm" -maxdepth 1 -exec adb push {} /data/local/tmp \\;
