--- conflicted
+++ resolved
@@ -1,12 +1,12 @@
 FROM ubuntu:18.04
 
-<<<<<<< HEAD
 # One dependency per line in alphabetical order.
 # This should help avoiding duplicates and make the file easier to update.
 RUN apt-get update && DEBIAN_FRONTEND=noninteractive apt-get install -y \
     build-essential \
     curl \
     gcovr \
+    gdb \
     git \
     gcc-7 \
     g++-7 \
@@ -23,30 +23,10 @@
     wget \
     && rm -rf /var/lib/apt/lists/*
 
-=======
-RUN apt-get update \
-    && apt-get install -y adb \
-                       build-essential \
-                       curl \
-                       gcovr \
-                       gdb \
-                       git \
-                       lcov \
-                       libcurl4-openssl-dev \
-                       libuv1-dev \
-                       libprocps-dev \
-                       ninja-build \
-                       tar \
-                       wget \
-                       xutils-dev \
-                       zlib1g-dev \
-    && apt-get clean             
-
 RUN mkdir -p ~/.ssh \
  && ssh-keyscan -H github.com >> ~/.ssh/known_hosts
 
 # Ensure a new enough version of CMake is available.
->>>>>>> b5f95735
 RUN cd /opt \
     && wget -nv https://cmake.org/files/v3.15/cmake-3.15.2-Linux-x86_64.tar.gz \
     && tar zxf cmake-3.15.2-Linux-x86_64.tar.gz
