--- conflicted
+++ resolved
@@ -76,21 +76,14 @@
     col.destroy();
 }
 
-<<<<<<< HEAD
-=======
 
->>>>>>> 9a0ca372
 TEST(ColumnBasic_SwapRows)
 {
     // Normal case
     {
         ref_type ref = BasicColumn<int>::create(Allocator::get_default());
-<<<<<<< HEAD
-        BasicColumn<int> c(Allocator::get_default(), ref);
-=======
         bool nullable = false;
         BasicColumn<int> c(Allocator::get_default(), ref, nullable);
->>>>>>> 9a0ca372
 
         c.add(-21);
         c.add(30);
@@ -111,12 +104,8 @@
     // First two elements
     {
         ref_type ref = BasicColumn<int>::create(Allocator::get_default());
-<<<<<<< HEAD
-        BasicColumn<int> c(Allocator::get_default(), ref);
-=======
         bool nullable = false;
         BasicColumn<int> c(Allocator::get_default(), ref, nullable);
->>>>>>> 9a0ca372
 
         c.add(30);
         c.add(10);
@@ -132,12 +121,8 @@
     // Last two elements
     {
         ref_type ref = BasicColumn<int>::create(Allocator::get_default());
-<<<<<<< HEAD
-        BasicColumn<int> c(Allocator::get_default(), ref);
-=======
         bool nullable = false;
         BasicColumn<int> c(Allocator::get_default(), ref, nullable);
->>>>>>> 9a0ca372
 
         c.add(5);
         c.add(30);
@@ -153,12 +138,8 @@
     // Indices in wrong order
     {
         ref_type ref = BasicColumn<int>::create(Allocator::get_default());
-<<<<<<< HEAD
-        BasicColumn<int> c(Allocator::get_default(), ref);
-=======
         bool nullable = false;
         BasicColumn<int> c(Allocator::get_default(), ref, nullable);
->>>>>>> 9a0ca372
 
         c.add(5);
         c.add(30);
@@ -172,12 +153,9 @@
     }
 }
 
-<<<<<<< HEAD
-=======
 
 /*
 // fixme, do these tests make sense? Since only IntegerColumn and IntNullColumn should be used
->>>>>>> 9a0ca372
 TEST(ColumnBasic_NullOperations)
 {
     ref_type ref = BasicColumn<int64_t>::create(Allocator::get_default());
