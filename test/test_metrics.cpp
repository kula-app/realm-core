--- conflicted
+++ resolved
@@ -887,8 +887,6 @@
     }
 }
 
-<<<<<<< HEAD
-=======
 TEST(Metrics_MaxNumTransactionsIsNotExceeded)
 {
     SHARED_GROUP_TEST_PATH(path);
@@ -897,12 +895,12 @@
     options.enable_metrics = true;
     options.metrics_buffer_size = 10;
     SharedGroup sg(*hist, options);
-    populate(sg);                   // 1
-    {
-        ReadTransaction rt(sg);     // 2
-    }
-    {
-        WriteTransaction wt(sg);    // 3
+    populate(sg); // 1
+    {
+        ReadTransaction rt(sg); // 2
+    }
+    {
+        WriteTransaction wt(sg); // 3
         TableRef t0 = wt.get_table(0);
         TableRef t1 = wt.get_table(1);
         t0->add_empty_row(3);
@@ -922,7 +920,8 @@
     std::unique_ptr<Metrics::TransactionInfoList> transactions = metrics->take_transactions();
     CHECK(transactions);
     for (auto transaction : *transactions) {
-        CHECK_EQUAL(transaction.get_transaction_type(), realm::metrics::TransactionInfo::TransactionType::read_transaction);
+        CHECK_EQUAL(transaction.get_transaction_type(),
+                    realm::metrics::TransactionInfo::TransactionType::read_transaction);
     }
 }
 
@@ -1003,9 +1002,11 @@
     std::unique_ptr<Metrics::TransactionInfoList> transactions = metrics->take_transactions();
     CHECK(transactions);
     CHECK_EQUAL(transactions->size(), 2);
-    CHECK_EQUAL(transactions->at(0).get_transaction_type(), realm::metrics::TransactionInfo::TransactionType::write_transaction);
+    CHECK_EQUAL(transactions->at(0).get_transaction_type(),
+                realm::metrics::TransactionInfo::TransactionType::write_transaction);
     CHECK_EQUAL(transactions->at(0).get_num_decrypted_pages(), 0);
-    CHECK_EQUAL(transactions->at(1).get_transaction_type(), realm::metrics::TransactionInfo::TransactionType::read_transaction);
+    CHECK_EQUAL(transactions->at(1).get_transaction_type(),
+                realm::metrics::TransactionInfo::TransactionType::read_transaction);
     CHECK_EQUAL(transactions->at(1).get_num_decrypted_pages(), 0);
 
     realm::util::set_page_reclaim_governor_to_default(); // the remainder of the test suite should use the default
@@ -1041,9 +1042,11 @@
     std::unique_ptr<Metrics::TransactionInfoList> transactions = metrics->take_transactions();
     CHECK(transactions);
     CHECK_EQUAL(transactions->size(), 2);
-    CHECK_EQUAL(transactions->at(0).get_transaction_type(), realm::metrics::TransactionInfo::TransactionType::write_transaction);
+    CHECK_EQUAL(transactions->at(0).get_transaction_type(),
+                realm::metrics::TransactionInfo::TransactionType::write_transaction);
     CHECK_EQUAL(transactions->at(0).get_num_decrypted_pages(), 1);
-    CHECK_EQUAL(transactions->at(1).get_transaction_type(), realm::metrics::TransactionInfo::TransactionType::read_transaction);
+    CHECK_EQUAL(transactions->at(1).get_transaction_type(),
+                realm::metrics::TransactionInfo::TransactionType::read_transaction);
     CHECK_EQUAL(transactions->at(1).get_num_decrypted_pages(), 1);
 
     realm::util::set_page_reclaim_governor_to_default(); // the remainder of the test suite should use the default
@@ -1075,8 +1078,5 @@
     }
 }
 
-
-
->>>>>>> bb9ee1c7
 #endif // REALM_METRICS
 #endif // TEST_METRICS