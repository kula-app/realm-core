/*************************************************************************
 *
 * Copyright 2016 Realm Inc.
 *
 * Licensed under the Apache License, Version 2.0 (the "License");
 * you may not use this file except in compliance with the License.
 * You may obtain a copy of the License at
 *
 * http://www.apache.org/licenses/LICENSE-2.0
 *
 * Unless required by applicable law or agreed to in writing, software
 * distributed under the License is distributed on an "AS IS" BASIS,
 * WITHOUT WARRANTIES OR CONDITIONS OF ANY KIND, either express or implied.
 * See the License for the specific language governing permissions and
 * limitations under the License.
 *
 **************************************************************************/

#include "testsettings.hpp"
#ifdef TEST_INDEX_STRING

#include <realm.hpp>
#include <realm/index_string.hpp>
#include <realm/column_linklist.hpp>
#include <realm/column_string.hpp>
#include <realm/util/to_string.hpp>
#include <set>
#include "test.hpp"
#include "util/misc.hpp"
#include "util/random.hpp"

using namespace realm;
using namespace util;
using namespace realm;
using namespace realm::util;
using namespace realm::test_util;
using unit_test::TestContext;

// Test independence and thread-safety
// -----------------------------------
//
// All tests must be thread safe and independent of each other. This
// is required because it allows for both shuffling of the execution
// order and for parallelized testing.
//
// In particular, avoid using std::rand() since it is not guaranteed
// to be thread safe. Instead use the API offered in
// `test/util/random.hpp`.
//
// All files created in tests must use the TEST_PATH macro (or one of
// its friends) to obtain a suitable file system path. See
// `test/util/test_path.hpp`.
//
//
// Debugging and the ONLY() macro
// ------------------------------
//
// A simple way of disabling all tests except one called `Foo`, is to
// replace TEST(Foo) with ONLY(Foo) and then recompile and rerun the
// test suite. Note that you can also use filtering by setting the
// environment varible `UNITTEST_FILTER`. See `README.md` for more on
// this.
//
// Another way to debug a particular test, is to copy that test into
// `experiments/testcase.cpp` and then run `sh build.sh
// check-testcase` (or one of its friends) from the command line.


namespace {

// strings used by tests
const char s1[] = "John";
const char s2[] = "Brian";
const char s3[] = "Samantha";
const char s4[] = "Tom";
const char s5[] = "Johnathan";
const char s6[] = "Johnny";
const char s7[] = "Sam";

// integers used by integer index tests
const int64_t ints[] = {0x1111,     0x11112222, 0x11113333, 0x1111333, 0x111122223333ull, 0x1111222233334ull,
                        0x22223333, 0x11112227, 0x11112227, 0x78923};

struct nullable {
    static constexpr bool value = true;
};

struct non_nullable {
    static constexpr bool value = false;
};

} // anonymous namespace

TEST(StringIndex_NonIndexable)
{
    // Create a column with string values
    Group group;
    TableRef table = group.add_table("table");
    TableRef target_table = group.add_table("target");
    table->add_column_link(type_Link, "link", *target_table);
    table->add_column_link(type_LinkList, "linkList", *target_table);
    table->add_column(type_Double, "double");
    table->add_column(type_Float, "float");
    table->add_column(type_Binary, "binary");

    for (size_t i = 0; i < table->get_column_count(); i++) {
        CHECK_LOGIC_ERROR(table->add_search_index(i), LogicError::illegal_combination);
    }
}

TEST_TYPES(StringIndex_IsEmpty, non_nullable, nullable)
{
    constexpr bool nullable = TEST_TYPE::value;

    // Create a column with string values
    ref_type ref = StringColumn::create(Allocator::get_default());
    StringColumn col(Allocator::get_default(), ref, nullable);

    // Create a new index on column
    const StringIndex& ndx = *col.create_search_index();

    CHECK(ndx.is_empty());

    // Clean up
    col.destroy();
}

TEST_TYPES(StringIndex_BuildIndex, non_nullable, nullable)
{
    constexpr bool nullable = TEST_TYPE::value;

    // Create a column with string values
    ref_type ref = StringColumn::create(Allocator::get_default());
    StringColumn col(Allocator::get_default(), ref, nullable);

    col.add(s1);
    col.add(s2);
    col.add(s3);
    col.add(s4);
    col.add(s1); // duplicate value
    col.add(s5); // common prefix
    col.add(s6); // common prefix

    // Create a new index on column
    const StringIndex& ndx = *col.create_search_index();

    const size_t r1 = ndx.find_first(s1);
    const size_t r2 = ndx.find_first(s2);
    const size_t r3 = ndx.find_first(s3);
    const size_t r4 = ndx.find_first(s4);
    const size_t r5 = ndx.find_first(s5);
    const size_t r6 = ndx.find_first(s6);

    CHECK_EQUAL(0, r1);
    CHECK_EQUAL(1, r2);
    CHECK_EQUAL(2, r3);
    CHECK_EQUAL(3, r4);
    CHECK_EQUAL(5, r5);
    CHECK_EQUAL(6, r6);

    // Clean up
    col.destroy();
}

TEST_TYPES(StringIndex_DeleteAll, non_nullable, nullable)
{
    constexpr bool nullable = TEST_TYPE::value;

    // Create a column with string values
    ref_type ref = StringColumn::create(Allocator::get_default());
    StringColumn col(Allocator::get_default(), ref, nullable);

    col.add(s1);
    col.add(s2);
    col.add(s3);
    col.add(s4);
    col.add(s1); // duplicate value
    col.add(s5); // common prefix
    col.add(s6); // common prefix

    // Create a new index on column
    const StringIndex& ndx = *col.create_search_index();

    // Delete all entries
    // (reverse order to avoid ref updates)
    col.erase(6);
    col.erase(5);
    col.erase(4);
    col.erase(3);
    col.erase(2);
    col.erase(1);
    col.erase(0);
#ifdef REALM_DEBUG
    CHECK(ndx.is_empty());
#else
    static_cast<void>(ndx);
#endif

    // Re-insert values
    col.add(s1);
    col.add(s2);
    col.add(s3);
    col.add(s4);
    col.add(s1); // duplicate value
    col.add(s5); // common prefix
    col.add(s6); // common prefix

    // Delete all entries
    // (in order to force constant ref updating)
    col.erase(0);
    col.erase(0);
    col.erase(0);
    col.erase(0);
    col.erase(0);
    col.erase(0);
    col.erase(0);
#ifdef REALM_DEBUG
    CHECK(ndx.is_empty());
#else
    static_cast<void>(ndx);
#endif

    // Clean up
    col.destroy();
}

TEST_TYPES(StringIndex_Delete, non_nullable, nullable)
{
    constexpr bool nullable = TEST_TYPE::value;

    // Create a column with random values
    ref_type ref = StringColumn::create(Allocator::get_default());
    StringColumn col(Allocator::get_default(), ref, nullable);

    col.add(s1);
    col.add(s2);
    col.add(s3);
    col.add(s4);
    col.add(s1); // duplicate value

    // Create a new index on column
    const StringIndex& ndx = *col.create_search_index();

    // Delete first item (in index)
    col.erase(1);

    CHECK_EQUAL(0, col.find_first(s1));
    CHECK_EQUAL(1, col.find_first(s3));
    CHECK_EQUAL(2, col.find_first(s4));
    CHECK_EQUAL(not_found, ndx.find_first(s2));

    // Delete last item (in index)
    col.erase(2);

    CHECK_EQUAL(0, col.find_first(s1));
    CHECK_EQUAL(1, col.find_first(s3));
    CHECK_EQUAL(not_found, col.find_first(s4));
    CHECK_EQUAL(not_found, col.find_first(s2));

    // Delete middle item (in index)
    col.erase(1);

    CHECK_EQUAL(0, col.find_first(s1));
    CHECK_EQUAL(not_found, col.find_first(s3));
    CHECK_EQUAL(not_found, col.find_first(s4));
    CHECK_EQUAL(not_found, col.find_first(s2));

    // Delete all items
    col.erase(0);
    col.erase(0);
#ifdef REALM_DEBUG
    CHECK(ndx.is_empty());
#endif

    // Clean up
    col.destroy();
}

TEST_TYPES(StringIndex_MoveLastOver, non_nullable, nullable)
{
    constexpr bool nullable = TEST_TYPE::value;

    ref_type ref = StringColumn::create(Allocator::get_default());
    StringColumn col(Allocator::get_default(), ref, nullable);

    col.add(s1);
    col.add(s2);
    col.add(s3);
    col.add(s4);
    col.add(s1); // duplicate value
    col.add(s1); // duplicate value

    col.create_search_index();

    {
        ref_type int_col_ref = IntegerColumn::create(Allocator::get_default());
        IntegerColumn matches(Allocator::get_default(), int_col_ref);
        col.find_all(matches, s1);
        CHECK(!matches.is_empty());
        if (matches.is_empty())
            return;

        CHECK_EQUAL(3, matches.size());
        CHECK_EQUAL(0, matches.get(0));
        CHECK_EQUAL(4, matches.get(1));
        CHECK_EQUAL(5, matches.get(2));
        matches.destroy();
    }

    // Remove a non-s1 row and change the order of the s1 rows
    col.move_last_over(1);

    {
        ref_type int_col_ref = IntegerColumn::create(Allocator::get_default());
        IntegerColumn matches(Allocator::get_default(), int_col_ref);
        col.find_all(matches, s1);
        CHECK(!matches.is_empty());
        if (matches.is_empty())
            return;

        CHECK_EQUAL(3, matches.size());
        CHECK_EQUAL(0, matches.get(0));
        CHECK_EQUAL(1, matches.get(1));
        CHECK_EQUAL(4, matches.get(2));
        matches.destroy();
    }

    // Move a s1 row over a s1 row
    col.move_last_over(1);

    {
        ref_type int_col_ref = IntegerColumn::create(Allocator::get_default());
        IntegerColumn matches(Allocator::get_default(), int_col_ref);
        col.find_all(matches, s1);
        CHECK(!matches.is_empty());
        if (matches.is_empty())
            return;

        CHECK_EQUAL(2, matches.size());
        CHECK_EQUAL(0, matches.get(0));
        CHECK_EQUAL(1, matches.get(1));
        matches.destroy();
    }

    col.destroy();
}

TEST_TYPES(StringIndex_ClearEmpty, non_nullable, nullable)
{
    constexpr bool nullable = TEST_TYPE::value;

    // Create a column with string values
    ref_type ref = StringColumn::create(Allocator::get_default());
    StringColumn col(Allocator::get_default(), ref, nullable);

    // Create a new index on column
    const StringIndex& ndx = *col.create_search_index();

    // Clear to remove all entries
    col.clear();
#ifdef REALM_DEBUG
    CHECK(ndx.is_empty());
#else
    static_cast<void>(ndx);
#endif

    // Clean up
    col.destroy();
}

TEST_TYPES(StringIndex_Clear, non_nullable, nullable)
{
    constexpr bool nullable = TEST_TYPE::value;

    // Create a column with string values
    ref_type ref = StringColumn::create(Allocator::get_default());
    StringColumn col(Allocator::get_default(), ref, nullable);

    col.add(s1);
    col.add(s2);
    col.add(s3);
    col.add(s4);
    col.add(s1); // duplicate value
    col.add(s5); // common prefix
    col.add(s6); // common prefix

    // Create a new index on column
    const StringIndex& ndx = *col.create_search_index();

    // Clear to remove all entries
    col.clear();
#ifdef REALM_DEBUG
    CHECK(ndx.is_empty());
#else
    static_cast<void>(ndx);
#endif

    // Re-insert values
    col.add(s1);
    col.add(s2);
    col.add(s3);
    col.add(s4);
    col.add(s1); // duplicate value
    col.add(s5); // common prefix
    col.add(s6); // common prefix

    const size_t r1 = ndx.find_first(s1);
    const size_t r2 = ndx.find_first(s2);
    const size_t r3 = ndx.find_first(s3);
    const size_t r4 = ndx.find_first(s4);
    const size_t r5 = ndx.find_first(s5);
    const size_t r6 = ndx.find_first(s6);

    CHECK_EQUAL(0, r1);
    CHECK_EQUAL(1, r2);
    CHECK_EQUAL(2, r3);
    CHECK_EQUAL(3, r4);
    CHECK_EQUAL(5, r5);
    CHECK_EQUAL(6, r6);

    // Clean up
    col.destroy();
}

TEST_TYPES(StringIndex_Insert, non_nullable, nullable)
{
    constexpr bool nullable = TEST_TYPE::value;

    // Create a column with random values
    ref_type ref = StringColumn::create(Allocator::get_default());
    StringColumn col(Allocator::get_default(), ref, nullable);

    col.add(s1);
    col.add(s2);
    col.add(s3);
    col.add(s4);
    col.add(s1); // duplicate value

    // Create a new index on column
    col.create_search_index();

    // Insert item in top of column
    col.insert(0, s5);

    CHECK_EQUAL(0, col.find_first(s5));
    CHECK_EQUAL(1, col.find_first(s1));
    CHECK_EQUAL(2, col.find_first(s2));
    CHECK_EQUAL(3, col.find_first(s3));
    CHECK_EQUAL(4, col.find_first(s4));
    // CHECK_EQUAL(5, ndx.find_first(s1)); // duplicate

    // Append item in end of column
    col.insert(6, s6);

    CHECK_EQUAL(0, col.find_first(s5));
    CHECK_EQUAL(1, col.find_first(s1));
    CHECK_EQUAL(2, col.find_first(s2));
    CHECK_EQUAL(3, col.find_first(s3));
    CHECK_EQUAL(4, col.find_first(s4));
    CHECK_EQUAL(6, col.find_first(s6));

    // Insert item in middle
    col.insert(3, s7);

    CHECK_EQUAL(0, col.find_first(s5));
    CHECK_EQUAL(1, col.find_first(s1));
    CHECK_EQUAL(2, col.find_first(s2));
    CHECK_EQUAL(3, col.find_first(s7));
    CHECK_EQUAL(4, col.find_first(s3));
    CHECK_EQUAL(5, col.find_first(s4));
    CHECK_EQUAL(7, col.find_first(s6));

    // Clean up
    col.destroy();
}

TEST_TYPES(StringIndex_Set, non_nullable, nullable)
{
    constexpr bool nullable = TEST_TYPE::value;

    // Create a column with random values
    ref_type ref = StringColumn::create(Allocator::get_default());
    StringColumn col(Allocator::get_default(), ref, nullable);

    col.add(s1);
    col.add(s2);
    col.add(s3);
    col.add(s4);
    col.add(s1); // duplicate value

    // Create a new index on column
    col.create_search_index();

    // Set top value
    col.set(0, s5);

    CHECK_EQUAL(0, col.find_first(s5));
    CHECK_EQUAL(1, col.find_first(s2));
    CHECK_EQUAL(2, col.find_first(s3));
    CHECK_EQUAL(3, col.find_first(s4));
    CHECK_EQUAL(4, col.find_first(s1));

    // Set bottom value
    col.set(4, s6);

    CHECK_EQUAL(not_found, col.find_first(s1));
    CHECK_EQUAL(0, col.find_first(s5));
    CHECK_EQUAL(1, col.find_first(s2));
    CHECK_EQUAL(2, col.find_first(s3));
    CHECK_EQUAL(3, col.find_first(s4));
    CHECK_EQUAL(4, col.find_first(s6));

    // Set middle value
    col.set(2, s7);

    CHECK_EQUAL(not_found, col.find_first(s3));
    CHECK_EQUAL(not_found, col.find_first(s1));
    CHECK_EQUAL(0, col.find_first(s5));
    CHECK_EQUAL(1, col.find_first(s2));
    CHECK_EQUAL(2, col.find_first(s7));
    CHECK_EQUAL(3, col.find_first(s4));
    CHECK_EQUAL(4, col.find_first(s6));

    // Clean up
    col.destroy();
}

TEST_TYPES(StringIndex_Count, non_nullable, nullable)
{
    constexpr bool nullable = TEST_TYPE::value;

    // Create a column with duplcate values
    ref_type ref = StringColumn::create(Allocator::get_default());
    StringColumn col(Allocator::get_default(), ref, nullable);

    col.add(s1);
    col.add(s2);
    col.add(s2);
    col.add(s3);
    col.add(s3);
    col.add(s3);
    col.add(s4);
    col.add(s4);
    col.add(s4);
    col.add(s4);

    // Create a new index on column
    col.create_search_index();

    // Counts
    const size_t c0 = col.count(s5);
    const size_t c1 = col.count(s1);
    const size_t c2 = col.count(s2);
    const size_t c3 = col.count(s3);
    const size_t c4 = col.count(s4);
    CHECK_EQUAL(0, c0);
    CHECK_EQUAL(1, c1);
    CHECK_EQUAL(2, c2);
    CHECK_EQUAL(3, c3);
    CHECK_EQUAL(4, c4);

    // Clean up
    col.destroy();
}

TEST_TYPES(StringIndex_Distinct, non_nullable, nullable)
{
    constexpr bool nullable = TEST_TYPE::value;

    // Create a column with duplcate values
    ref_type ref = StringColumn::create(Allocator::get_default());
    StringColumn col(Allocator::get_default(), ref, nullable);

    col.add(s1);
    col.add(s2);
    col.add(s2);
    col.add(s3);
    col.add(s3);
    col.add(s3);
    col.add(s4);
    col.add(s4);
    col.add(s4);
    col.add(s4);

    // Create a new index on column
    StringIndex& ndx = *col.create_search_index();

    // Get view of unique values
    // (sorted in alphabetical order, each ref to first match)
    ref_type results_ref = IntegerColumn::create(Allocator::get_default());
    IntegerColumn results(Allocator::get_default(), results_ref);
    ndx.distinct(results);

    CHECK_EQUAL(4, results.size());
    CHECK_EQUAL(1, results.get(0)); // s2 = Brian
    CHECK_EQUAL(0, results.get(1)); // s1 = John
    CHECK_EQUAL(3, results.get(2)); // s3 = Samantha
    CHECK_EQUAL(6, results.get(3)); // s4 = Tom

    // Clean up
    results.destroy();
    col.destroy();
}

TEST_TYPES(StringIndex_FindAllCopy, non_nullable, nullable)
{
    constexpr bool nullable = TEST_TYPE::value;

    // Create a column with duplcate values
    ref_type ref = StringColumn::create(Allocator::get_default());
    StringColumn col(Allocator::get_default(), ref, nullable);

    col.add(s1);
    col.add(s2);
    col.add(s2);
    col.add(s3);
    col.add(s3);
    col.add(s3);
    col.add(s4);
    col.add(s4);
    col.add(s4);
    col.add(s4);

    // Create a new index on column
    StringIndex& ndx = *col.create_search_index();

    ref_type int_col_ref = IntegerColumn::create(Allocator::get_default());
    IntegerColumn matches(Allocator::get_default(), int_col_ref);

    ndx.find_all(matches, StringData("not there"));
    CHECK(matches.is_empty());

    ndx.find_all(matches, s1);
    CHECK_EQUAL(matches.size(), 1);
    CHECK_EQUAL(0, matches.get(0));
    matches.clear();

    ndx.find_all(matches, s4);
    CHECK_EQUAL(4, matches.size());
    CHECK_EQUAL(6, matches.get(0));
    CHECK_EQUAL(7, matches.get(1));
    CHECK_EQUAL(8, matches.get(2));
    CHECK_EQUAL(9, matches.get(3));

    // Clean up
    matches.destroy();
    col.destroy();
}


TEST(StringIndex_FindAllCopy2_Int)
{
    // Create a column with duplcate values
    ref_type ref = IntegerColumn::create(Allocator::get_default());
    IntegerColumn col(Allocator::get_default(), ref);

    for (size_t t = 0; t < sizeof(ints) / sizeof(ints[0]); t++)
        col.add(ints[t]);

    // Create a new index on column
    col.create_search_index();
    StringIndex& ndx = *col.get_search_index();

    for (size_t t = 0; t < sizeof(ints) / sizeof(ints[0]); t++) {
        ref_type int_col_ref = IntegerColumn::create(Allocator::get_default());
        IntegerColumn matches(Allocator::get_default(), int_col_ref);
        ndx.find_all(matches, ints[t]);

        size_t real = 0;
        for (size_t y = 0; y < sizeof(ints) / sizeof(ints[0]); y++) {
            if (ints[t] == ints[y])
                real++;
        }
        CHECK_EQUAL(real, matches.size());
        for (size_t y = 0; y < real; y++)
            CHECK_EQUAL(ints[t], ints[matches.get(y)]);

        matches.destroy();
    }

    // Clean up
    col.destroy();
}


TEST(StringIndex_FindAllCopy2_IntNull)
{
    // Create a column with duplcate values
    ref_type ref = IntNullColumn::create(Allocator::get_default());
    IntNullColumn col(Allocator::get_default(), ref);

    for (size_t t = 0; t < sizeof(ints) / sizeof(ints[0]); t++)
        col.add(ints[t]);
    col.insert(npos, null{});

    // Create a new index on column
    col.create_search_index();
    StringIndex& ndx = *col.get_search_index();

    for (size_t t = 0; t < sizeof(ints) / sizeof(ints[0]); t++) {
        ref_type int_col_ref = IntegerColumn::create(Allocator::get_default());
        IntegerColumn matches(Allocator::get_default(), int_col_ref);
        ndx.find_all(matches, ints[t]);

        size_t real = 0;
        for (size_t y = 0; y < sizeof(ints) / sizeof(ints[0]); y++) {
            if (ints[t] == ints[y])
                real++;
        }
        CHECK_EQUAL(real, matches.size());
        for (size_t y = 0; y < real; y++)
            CHECK_EQUAL(ints[t], ints[matches.get(y)]);

        matches.destroy();
    }

    ref_type int_col_ref = IntegerColumn::create(Allocator::get_default());
    IntegerColumn matches(Allocator::get_default(), int_col_ref);

    ndx.find_all(matches, null{});
    CHECK_EQUAL(1, matches.size());
    CHECK_EQUAL(matches.get(0), col.size() - 1);
    matches.destroy();

    // Clean up
    col.destroy();
}


TEST(StringIndex_Count_Int)
{
    // Create a column with duplcate values
    ref_type ref = IntegerColumn::create(Allocator::get_default());
    IntegerColumn col(Allocator::get_default(), ref);

    for (size_t t = 0; t < sizeof(ints) / sizeof(ints[0]); t++)
        col.add(ints[t]);

    // Create a new index on column
    col.create_search_index();
    StringIndex& ndx = *col.get_search_index();

    for (size_t t = 0; t < sizeof(ints) / sizeof(ints[0]); t++) {
        size_t count = ndx.count(ints[t]);

        size_t real = 0;
        for (size_t y = 0; y < sizeof(ints) / sizeof(ints[0]); y++) {
            if (ints[t] == ints[y])
                real++;
        }

        CHECK_EQUAL(real, count);
    }
    // Clean up
    col.destroy();
}


TEST(StringIndex_Distinct_Int)
{
    // Create a column with duplcate values
    ref_type ref = IntegerColumn::create(Allocator::get_default());
    IntegerColumn col(Allocator::get_default(), ref);

    for (size_t t = 0; t < sizeof(ints) / sizeof(ints[0]); t++)
        col.add(ints[t]);

    // Create a new index on column
    col.create_search_index();


    StringIndex& ndx = *col.get_search_index();

    ref_type results_ref = IntegerColumn::create(Allocator::get_default());
    IntegerColumn results(Allocator::get_default(), results_ref);

    ndx.distinct(results);

    std::set<int64_t> s;
    for (size_t t = 0; t < sizeof(ints) / sizeof(ints[0]); t++) {
        s.insert(ints[t]);
    }

    CHECK_EQUAL(s.size(), results.size());

    // Clean up
    col.destroy();
    results.destroy();
}


TEST(StringIndex_Set_Add_Erase_Insert_Int)
{
    ref_type ref = IntegerColumn::create(Allocator::get_default());
    IntegerColumn col(Allocator::get_default(), ref);

    col.add(1);
    col.add(2);
    col.add(3);
    col.add(2);

    // Create a new index on column
    col.create_search_index();
    StringIndex& ndx = *col.get_search_index();

    size_t f = ndx.find_first(int64_t(2));
    CHECK_EQUAL(1, f);

    col.set(1, 5);

    f = ndx.find_first(int64_t(2));
    CHECK_EQUAL(3, f);

    col.erase(1);

    f = ndx.find_first(int64_t(2));
    CHECK_EQUAL(2, f);

    col.insert(1, 5);
    CHECK_EQUAL(col.get(1), 5);

    f = ndx.find_first(int64_t(2));
    CHECK_EQUAL(3, f);

    col.add(7);
    CHECK_EQUAL(col.get(4), 7);
    col.set(4, 10);
    CHECK_EQUAL(col.get(4), 10);

    f = ndx.find_first(int64_t(10));
    CHECK_EQUAL(col.size() - 1, f);

    col.add(9);
    f = ndx.find_first(int64_t(9));
    CHECK_EQUAL(col.size() - 1, f);

    col.clear();
    f = ndx.find_first(int64_t(2));
    CHECK_EQUAL(not_found, f);

    // Clean up
    col.destroy();
}

TEST(StringIndex_FuzzyTest_Int)
{
    ref_type ref = IntegerColumn::create(Allocator::get_default());
    IntegerColumn col(Allocator::get_default(), ref);
    Random random(random_int<unsigned long>());
    const size_t n = static_cast<size_t>(1.2 * REALM_MAX_BPNODE_SIZE);

    col.create_search_index();

    for (size_t t = 0; t < n; ++t) {
        col.add(random.draw_int_max(0xffffffffffffffff));
    }

    for (size_t t = 0; t < n; ++t) {
        int64_t r;
        if (random.draw_bool())
            r = col.get(t);
        else
            r = random.draw_int_max(0xffffffffffffffff);

        size_t m = col.find_first(r);
        for (size_t t_2 = 0; t_2 < n; ++t_2) {
            if (col.get(t_2) == r) {
                CHECK_EQUAL(t_2, m);
                break;
            }
        }
    }
    col.destroy();
}

namespace {

// Generate string where the bit pattern in bits is converted to NUL bytes. E.g. (length=2):
// bits=0 -> "\0\0", bits=1 -> "\x\0", bits=2 -> "\0\x", bits=3 -> "\x\x", where x is a random byte
StringData create_string_with_nuls(const size_t bits, const size_t length, char* tmp, Random& random)
{
    for (size_t i = 0; i < length; ++i) {
        tmp[i] = (bits & (1 << i)) == 0 ? '\0' : static_cast<char>(random.draw_int<int>(CHAR_MIN, CHAR_MAX));
    }
    return StringData(tmp, length);
}

} // anonymous namespace


// Test for generated strings of length 1..16 with all combinations of embedded NUL bytes
TEST_TYPES(StringIndex_EmbeddedZeroesCombinations, non_nullable, nullable)
{
    constexpr bool nullable = TEST_TYPE::value;

    // String index
    ref_type ref = StringColumn::create(Allocator::get_default());
    StringColumn col(Allocator::get_default(), ref, nullable);
    const StringIndex& ndx = *col.create_search_index();

    const size_t MAX_LENGTH = 16; // Test medium
    char tmp[MAX_LENGTH];         // this is a bit of a hack, that relies on the string being copied in column.add()

    for (size_t length = 1; length <= MAX_LENGTH; ++length) {

        {
            Random random(42);
            const size_t combinations = 1 << length;
            for (size_t i = 0; i < combinations; ++i) {
                StringData str = create_string_with_nuls(i, length, tmp, random);
                col.add(str);
            }
        }

        // check index up to this length
        size_t expected_index = 0;
        for (size_t l = 1; l <= length; ++l) {
            Random random(42);
            const size_t combinations = 1 << l;
            for (size_t i = 0; i < combinations; ++i) {
                StringData needle = create_string_with_nuls(i, l, tmp, random);
                CHECK_EQUAL(ndx.find_first(needle), expected_index);
                CHECK(strncmp(col.get(expected_index).data(), needle.data(), l) == 0);
                CHECK_EQUAL(col.get(expected_index).size(), needle.size());
                expected_index++;
            }
        }
    }

    col.destroy();
}

// Tests for a bug with strings containing zeroes
TEST_TYPES(StringIndex_EmbeddedZeroes, non_nullable, nullable)
{
    constexpr bool nullable = TEST_TYPE::value;

    // String index
    ref_type ref2 = StringColumn::create(Allocator::get_default());
    StringColumn col2(Allocator::get_default(), ref2, nullable);
    const StringIndex& ndx2 = *col2.create_search_index();

    // FIXME: re-enable once embedded nuls work
    col2.add(StringData("\0", 1));
    col2.add(StringData("\1", 1));
    col2.add(StringData("\0\0", 2));
    col2.add(StringData("\0\1", 2));
    col2.add(StringData("\1\0", 2));

    CHECK_EQUAL(ndx2.find_first(StringData("\0", 1)), 0);
    CHECK_EQUAL(ndx2.find_first(StringData("\1", 1)), 1);
    CHECK_EQUAL(ndx2.find_first(StringData("\2", 1)), not_found);
    CHECK_EQUAL(ndx2.find_first(StringData("\0\0", 2)), 2);
    CHECK_EQUAL(ndx2.find_first(StringData("\0\1", 2)), 3);
    CHECK_EQUAL(ndx2.find_first(StringData("\1\0", 2)), 4);
    CHECK_EQUAL(ndx2.find_first(StringData("\1\0\0", 3)), not_found);

    // Integer index (uses String index internally)
    int64_t v = 1ULL << 41;
    ref_type ref = IntegerColumn::create(Allocator::get_default());
    IntegerColumn col(Allocator::get_default(), ref);
    col.create_search_index();
    col.add(1ULL << 40);
    StringIndex& ndx = *col.get_search_index();
    size_t f = ndx.find_first(v);
    CHECK_EQUAL(f, not_found);

    col.destroy();
    col2.destroy();
}

TEST(StringIndex_Null)
{
    // Create a column with string values
    ref_type ref = StringColumn::create(Allocator::get_default());
    StringColumn col(Allocator::get_default(), ref, true);

    col.add("");
    col.add(realm::null());

    const StringIndex& ndx = *col.create_search_index();

    const size_t r1 = ndx.find_first(realm::null());
    CHECK_EQUAL(r1, 1);

    col.destroy();
}

TEST_TYPES(StringIndex_Zero_Crash, non_nullable, nullable)
{
    constexpr bool nullable = TEST_TYPE::value;

    // StringIndex could crash if strings ended with one or more 0-bytes
    Table table;
    table.add_column(type_String, "", nullable);
    table.add_empty_row(3);

    table.set_string(0, 0, StringData(""));
    table.set_string(0, 1, StringData("\0", 1));
    table.set_string(0, 2, StringData("\0\0", 2));
    table.add_search_index(0);

    size_t t;

    t = table.find_first_string(0, StringData(""));
    CHECK_EQUAL(0, t);

    t = table.find_first_string(0, StringData("\0", 1));
    CHECK_EQUAL(1, t);

    t = table.find_first_string(0, StringData("\0\0", 2));
    CHECK_EQUAL(2, t);
}

TEST_TYPES(StringIndex_Zero_Crash2, std::true_type, std::false_type)
{
    Random random(random_int<unsigned long>());

<<<<<<< HEAD
    constexpr bool add_common_prefix = TEST_TYPE::value;

    for (size_t iter = 0; iter < 10 + TEST_DURATION * 100 ; iter++) {
=======
    for (size_t iter = 0; iter < 10 + TEST_DURATION * 100; iter++) {
>>>>>>> c3509665
        // StringIndex could crash if strings ended with one or more 0-bytes
        Table table;
        table.add_column(type_String, "", true);

        table.add_search_index(0);

        for (size_t i = 0; i < 100 + TEST_DURATION * 1000; i++) {
            unsigned char action = static_cast<unsigned char>(random.draw_int_max<unsigned int>(100));
            if (action == 0) {
                //                table.remove_search_index(0);
                table.add_search_index(0);
            }
            else if (action > 48 && table.size() < 10) {
                // Generate string with equal probability of being empty, null, short, medium and long, and with
                // their contents having equal proability of being either random or a duplicate of a previous
                // string. When it's random, each char must have equal probability of being 0 or non-0e
<<<<<<< HEAD
                static std::string buf = "This string is around 90 bytes long, which falls in the long-string type of Realm strings";

                std::string copy = buf;

                static std::string buf2 = "                                                                                         ";
                std::string copy2 = buf2;
=======
                char buf[] =
                    "This string is around 90 bytes long, which falls in the long-string type of Realm strings";
                char* buf1 = static_cast<char*>(malloc(sizeof(buf)));
                memcpy(buf1, buf, sizeof(buf));
                char buf2[] =
                    "                                                                                         ";
>>>>>>> c3509665
                StringData sd;

                size_t len = random.draw_int_max<size_t>(3);
                if (len == 0)
                    len = 0;
                else if (len == 1)
                    len = 7;
                else if (len == 2)
                    len = 27;
                else
                    len = random.draw_int_max<size_t>(90);

                copy = copy.substr(0, len);
                if (add_common_prefix) {
                    std::string prefix(StringIndex::s_max_offset, 'a');
                    copy = prefix + copy;
                }

                if (random.draw_int_max<int>(1) == 0) {
                    // duplicate string
                    sd = StringData(copy);
                }
                else {
                    // random string
                    for (size_t t = 0; t < len; t++) {
                        if (random.draw_int_max<int>(100) > 20)
<<<<<<< HEAD
                            copy2[t] = 0;                        // zero byte
                        else
                            copy2[t] = static_cast<char>(random.draw_int<int>());  // random byte
=======
                            buf2[t] = 0; // zero byte
                        else
                            buf2[t] = static_cast<char>(random.draw_int<int>()); // random byte
>>>>>>> c3509665
                    }
                    // no generated string can equal "null" (our vector magic value for null) because
                    // len == 4 is not possible
                    copy2 = copy2.substr(0, len);
                    if (add_common_prefix) {
                        std::string prefix(StringIndex::s_max_offset, 'a');
                        copy2 = prefix + copy2;
                    }
                    sd = StringData(copy2);
                }

                size_t pos = random.draw_int_max<size_t>(table.size());
                table.insert_empty_row(pos);
                table.set_string(0, pos, sd);
                table.verify();
            }
            else if (table.size() > 0) {
                // delete
                size_t row = random.draw_int_max<size_t>(table.size() - 1);
                table.remove(row);
            }

            action = static_cast<unsigned char>(random.draw_int_max<unsigned int>(100));
            if (table.size() > 0) {
                // Search for value that exists
                size_t row = random.draw_int_max<size_t>(table.size() - 1);
                StringData sd = table.get_string(0, row);
                size_t t = table.find_first_string(0, sd);
                StringData sd2 = table.get_string(0, t);
                CHECK_EQUAL(sd, sd2);
            }
        }
    }
}

TEST(StringIndex_Integer_Increasing)
{
    const size_t rows = 2000 + 1000000 * TEST_DURATION;

    // StringIndex could crash if strings ended with one or more 0-bytes
    Table table;
    table.add_column(type_Int, "int");
    table.add_search_index(0);

    std::vector<int64_t> reference;

    for (size_t row = 0; row < rows; row++) {
        int64_t r = fastrand(0x100000);
        table.add_empty_row();
        table.set_int(0, row, r);
        reference.push_back(r);
    }

    std::sort(reference.begin(), reference.end());

    for (size_t row = 0; row < rows; row++) {
        int64_t v = table.get_int(0, row);
        size_t c = table.count_int(0, v);

        size_t start = std::lower_bound(reference.begin(), reference.end(), v) - reference.begin();
        size_t ref_count = 0;
        for (size_t t = start; t < reference.size(); t++) {
            if (reference[t] == v)
                ref_count++;
        }

        CHECK_EQUAL(c, ref_count);
    }
}

TEST(StringIndex_Duplicate_Values)
{
    // Create a column with random values
    ref_type ref = StringColumn::create(Allocator::get_default());
    StringColumn col(Allocator::get_default(), ref, true);

    col.add(s1);
    col.add(s2);
    col.add(s3);
    col.add(s4);

    // Create a new index on column
    const StringIndex& ndx = *col.create_search_index();

    CHECK(!ndx.has_duplicate_values());

    col.add(s1); // duplicate value

    CHECK(ndx.has_duplicate_values());

    // remove and test again.
    col.erase(4);
    CHECK(!ndx.has_duplicate_values());
    col.add(s1);
    CHECK(ndx.has_duplicate_values());
    col.erase(0);
    CHECK(!ndx.has_duplicate_values());
    col.clear();

    // check emptied set
    CHECK(ndx.is_empty());
    CHECK(!ndx.has_duplicate_values());

    const size_t num_rows = 100;

    for (size_t i = 0; i < num_rows; ++i) {
        std::string to_insert(util::to_string(i));
        col.add(to_insert);
    }
    CHECK(!ndx.has_duplicate_values());

    std::string a_string = "a";
    for (size_t i = 0; i < num_rows; ++i) {
        col.add(a_string);
        a_string += "a";
    }
    std::string str_num_rows(util::to_string(num_rows));
    CHECK(!ndx.has_duplicate_values());
    col.add(a_string);
    col.add(a_string);
    CHECK(ndx.has_duplicate_values());
    col.erase(col.size() - 1);
    CHECK(!ndx.has_duplicate_values());

    // Insert into the middle unique value of num_rows
    col.insert(num_rows / 2, str_num_rows);

    CHECK(!ndx.has_duplicate_values());

    // Set the next element to be num_rows too
    col.set(num_rows / 2 + 1, str_num_rows);

    CHECK(ndx.has_duplicate_values());

    col.clear();
    CHECK(!ndx.has_duplicate_values());
    CHECK(col.size() == 0);

    // Clean up
    col.destroy();
}

namespace {

void verify_single_move_last_over(TestContext& test_context, StringColumn& col, size_t index)
{
    std::string value = col.get(col.size() - 1);
    size_t orig_size = col.size();
    col.move_last_over(index);
    CHECK(col.get(index) == value);
    CHECK(col.size() == orig_size - 1);
}

} // unnamed namespace

TEST(StringIndex_MoveLastOver_DoUpdateRef)
{
    ref_type ref = StringColumn::create(Allocator::get_default());
    StringColumn col(Allocator::get_default(), ref, true);

    // create subindex of repeated elements on a leaf
    size_t num_initial_repeats = 100;
    for (size_t i = 0; i < num_initial_repeats; ++i) {
        std::string str_i(util::to_string(i));
        col.add(str_i);
    }

    // common test strings
    col.add(s1);
    col.add(s2);
    col.add(s3);
    col.add(s4);
    col.add(s5); // common prefix
    col.add(s6); // common prefix
    col.add(s7);

    // Add random data to get sufficient internal nodes
    // 256 is 4 levels deep on a base 4 tree
    const size_t num_new_rand = 256;
    Random random(random_int<unsigned long>());
    for (size_t i = 0; i < num_new_rand; ++i) {
        std::string str_rand(util::to_string(random.draw_int<size_t>()));
        col.add(str_rand);
    }

    // Add a bunch of repeated data
    const size_t num_repeats = 25;
    const size_t num_repeated = 25;
    for (size_t i = 0; i < num_repeats; ++i) {
        for (size_t j = 0; j < num_repeated; ++j) {
            std::string str_i(util::to_string(i));
            col.add(str_i);
        }
    }

    // force build the search index
    col.create_search_index();

    // switch out entire first leaf on a tree where MAX_BPNODE_SIZE == 4
    verify_single_move_last_over(test_context, col, 0);
    verify_single_move_last_over(test_context, col, 1);
    verify_single_move_last_over(test_context, col, 2);
    verify_single_move_last_over(test_context, col, 3);
    verify_single_move_last_over(test_context, col, 4);
    verify_single_move_last_over(test_context, col, 5);

    // move_last_over for last index should remove the last item
    size_t last_size = col.size();
    col.move_last_over(col.size() - 1);
    CHECK(col.size() == last_size - 1);

    // randomly remove remaining elements until col.size() == 1
    while (col.size() > 1) {
        size_t random_index = random.draw_int<size_t>(0, col.size() - 2);
        verify_single_move_last_over(test_context, col, random_index);
    }

    // remove final element
    col.move_last_over(0);
    CHECK(col.size() == 0);

    col.destroy();
}

TEST(StringIndex_Deny_Duplicates)
{
    ref_type ref = StringColumn::create(Allocator::get_default());
    StringColumn col(Allocator::get_default(), ref, true);
    StringData duplicate("duplicate");
    // create subindex of repeated elements on a leaf
    size_t num_repeats = 100;
    for (size_t i = 0; i < num_repeats; ++i) {
        col.add(duplicate);
    }

    // Create a new index on column
    const StringIndex& ndx = *col.create_search_index();

    CHECK(ndx.has_duplicate_values());

    col.set_search_index_allow_duplicate_values(false);
    CHECK(ndx.has_duplicate_values());

    size_t ndx_count = ndx.count(duplicate);
    CHECK_THROW(col.add(duplicate), realm::LogicError);
    CHECK(ndx_count == ndx.count(duplicate));

    col.clear();
    CHECK(!ndx.has_duplicate_values());

    col.add(duplicate);
    CHECK_THROW(col.add(duplicate), realm::LogicError);
    CHECK(!ndx.has_duplicate_values());

    col.clear();
    col.set_search_index_allow_duplicate_values(true);
    CHECK(!ndx.has_duplicate_values());

    // Populate tree with duplicates through insert() at back
    for (size_t i = 0; i < num_repeats; ++i) {
        col.insert(col.size(), duplicate);
    }
    CHECK(ndx.has_duplicate_values());
    CHECK(col.get(0) == duplicate);
    CHECK(col.get(col.size() - 1) == duplicate);
    CHECK(col.count(duplicate) == num_repeats);

    col.destroy();
}


TEST(StringIndex_MaxBytes)
{
    std::string std_max(StringIndex::s_max_offset, 'a');
    std::string std_over_max(std_max + "a");
    std::string std_under_max(StringIndex::s_max_offset >> 1, 'a');
    StringData max(std_max);
    StringData over_max(std_over_max);
    StringData under_max(std_under_max);

    ref_type ref = StringColumn::create(Allocator::get_default());
    StringColumn col(Allocator::get_default(), ref, true);

    const StringIndex& ndx = *col.create_search_index();

    CHECK_EQUAL(col.size(), 0);

    auto duplicate_check = [&](size_t num_dups, StringData s) {
        CHECK(col.size() == 0);
        for (size_t i = 0; i < num_dups; ++i) {
            col.add(s);
        }
        CHECK_EQUAL(col.size(), num_dups);
        CHECK(ndx.has_duplicate_values() == (num_dups > 1));
        ref_type results_ref = IntegerColumn::create(Allocator::get_default());
        IntegerColumn results(Allocator::get_default(), results_ref);
        ndx.distinct(results);
        CHECK_EQUAL(results.size(), 1);
        CHECK_EQUAL(results.get(0), 0);
        CHECK_EQUAL(col.get(0), s);
        CHECK_EQUAL(col.count(s), num_dups);
        CHECK_EQUAL(col.find_first(s), 0);
        results.clear();
        col.find_all(results, s);
        CHECK_EQUAL(results.size(), num_dups);
        results.destroy();
        col.clear();
    };

    std::vector<size_t> num_duplicates_list = { 1, 10, REALM_MAX_BPNODE_SIZE - 1, REALM_MAX_BPNODE_SIZE, REALM_MAX_BPNODE_SIZE + 1 };
    for (auto& dups : num_duplicates_list) {
        duplicate_check(dups, under_max);
        duplicate_check(dups, max);
        duplicate_check(dups, over_max);
    }
    col.destroy();
}


// There is a corner case where two very long strings are
// inserted into the string index which are identical except
// for the characters at the end (they have an identical very
// long prefix). This was causing a stack overflow because of
// the recursive nature of the insert function.
TEST(StringIndex_InsertLongPrefix) {
    ref_type ref = StringColumn::create(Allocator::get_default());
    StringColumn col(Allocator::get_default(), ref, true);

    const StringIndex& ndx = *col.create_search_index();

    col.add("test_index_string1");
    col.add("test_index_string2");

    CHECK(col.has_search_index());
    CHECK_EQUAL(col.find_first("test_index_string1"), 0);
    CHECK_EQUAL(col.find_first("test_index_string2"), 1);

    std::string std_base(107, 'a');
    std::string std_base_b = std_base + "b";
    std::string std_base_c = std_base + "c";
    StringData base_b(std_base_b);
    StringData base_c(std_base_c);
    col.add(base_b);
    col.add(base_c);

    CHECK_EQUAL(col.find_first(base_b), 2);
    CHECK_EQUAL(col.find_first(base_c), 3);

    // To trigger the bug, the length must be more than 10000.
    // Array::destroy_deep() will stack overflow at around recursion depths of
    // lengths > 90000 on mac and less on android devices.
    std::string std_base2(100000, 'a');
    std::string std_base2_b = std_base2 + "b";
    std::string std_base2_c = std_base2 + "c";
    StringData base2(std_base2);
    StringData base2_b(std_base2_b);
    StringData base2_c(std_base2_c);
    col.add(base2_b);
    col.add(base2_c);

    CHECK_EQUAL(col.find_first(base2_b), 4);
    CHECK_EQUAL(col.find_first(base2_c), 5);

    col.add(base2);
    CHECK(!ndx.has_duplicate_values());
    ndx.verify();
    col.add(base2_b); // adds a duplicate in the middle of the list

    CHECK(ndx.has_duplicate_values());
    ref_type results_ref = IntegerColumn::create(Allocator::get_default());
    IntegerColumn results(Allocator::get_default(), results_ref);
    ndx.distinct(results);
    CHECK_EQUAL(results.size(), 7);
    CHECK_EQUAL(col.find_first(base2_b), 4);
    results.clear();
    ndx.find_all(results, base2_b);
    CHECK_EQUAL(results.size(), 2);
    CHECK_EQUAL(results.get(0), 4);
    CHECK_EQUAL(results.get(1), 7);
    results.clear();
    CHECK_EQUAL(ndx.count(base2_b), 2);
    col.verify();

    col.erase(7);
    CHECK_EQUAL(col.find_first(base2_b), 4);
    CHECK_EQUAL(ndx.count(base2_b), 1);
    ndx.distinct(results);
    CHECK_EQUAL(results.size(), 7); // unchanged
    results.clear();
    ndx.find_all(results, base2_b);
    CHECK_EQUAL(results.size(), 1);
    CHECK_EQUAL(results.get(0), 4);
    results.clear();
    col.verify();

    col.set_string(6, base2_b);
    CHECK_EQUAL(ndx.count(base2_b), 2);
    CHECK_EQUAL(col.find_first(base2_b), 4);
    ndx.distinct(results);
    CHECK_EQUAL(results.size(), 6);
    results.clear();
    ndx.find_all(results, base2_b);
    CHECK_EQUAL(results.size(), 2);
    CHECK_EQUAL(results.get(0), 4);
    CHECK_EQUAL(results.get(1), 6);
    col.verify();

    results.destroy();

    col.clear(); // calls recursive function Array::destroy_deep()
    col.destroy();
}


#endif // TEST_INDEX_STRING<|MERGE_RESOLUTION|>--- conflicted
+++ resolved
@@ -1016,13 +1016,9 @@
 {
     Random random(random_int<unsigned long>());
 
-<<<<<<< HEAD
     constexpr bool add_common_prefix = TEST_TYPE::value;
 
     for (size_t iter = 0; iter < 10 + TEST_DURATION * 100 ; iter++) {
-=======
-    for (size_t iter = 0; iter < 10 + TEST_DURATION * 100; iter++) {
->>>>>>> c3509665
         // StringIndex could crash if strings ended with one or more 0-bytes
         Table table;
         table.add_column(type_String, "", true);
@@ -1039,21 +1035,12 @@
                 // Generate string with equal probability of being empty, null, short, medium and long, and with
                 // their contents having equal proability of being either random or a duplicate of a previous
                 // string. When it's random, each char must have equal probability of being 0 or non-0e
-<<<<<<< HEAD
                 static std::string buf = "This string is around 90 bytes long, which falls in the long-string type of Realm strings";
 
                 std::string copy = buf;
 
                 static std::string buf2 = "                                                                                         ";
                 std::string copy2 = buf2;
-=======
-                char buf[] =
-                    "This string is around 90 bytes long, which falls in the long-string type of Realm strings";
-                char* buf1 = static_cast<char*>(malloc(sizeof(buf)));
-                memcpy(buf1, buf, sizeof(buf));
-                char buf2[] =
-                    "                                                                                         ";
->>>>>>> c3509665
                 StringData sd;
 
                 size_t len = random.draw_int_max<size_t>(3);
@@ -1080,15 +1067,9 @@
                     // random string
                     for (size_t t = 0; t < len; t++) {
                         if (random.draw_int_max<int>(100) > 20)
-<<<<<<< HEAD
                             copy2[t] = 0;                        // zero byte
                         else
                             copy2[t] = static_cast<char>(random.draw_int<int>());  // random byte
-=======
-                            buf2[t] = 0; // zero byte
-                        else
-                            buf2[t] = static_cast<char>(random.draw_int<int>()); // random byte
->>>>>>> c3509665
                     }
                     // no generated string can equal "null" (our vector magic value for null) because
                     // len == 4 is not possible
