--- conflicted
+++ resolved
@@ -320,8 +320,4 @@
     c.destroy();
 }
 
-<<<<<<< HEAD
-#endif //TEST_COLUMN_MIXED
-=======
-#endif // TEST_COLUMN_MIXED
->>>>>>> 4c29af2d
+#endif // TEST_COLUMN_MIXED