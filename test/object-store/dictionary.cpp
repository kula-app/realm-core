--- conflicted
+++ resolved
@@ -941,13 +941,9 @@
 
     SECTION("min()") {
         if (!TestType::can_minmax()) {
-<<<<<<< HEAD
+            REQUIRE_THROW_LOGIC_ERROR_WITH_CODE(dict.min(col_target_value), ErrorCodes::IllegalOperation);
             REQUIRE_THROW_LOGIC_ERROR_WITH_CODE(values_as_results.min(col_target_value),
                                                 ErrorCodes::IllegalOperation);
-=======
-            REQUIRE_THROWS_AS(dict.min(col_target_value), Results::UnsupportedColumnTypeException);
-            REQUIRE_THROWS_AS(values_as_results.min(col_target_value), Results::UnsupportedColumnTypeException);
->>>>>>> 363d06ec
             return;
         }
         REQUIRE(Mixed(TestType::min()) == dict.min(col_target_value));
@@ -959,13 +955,9 @@
 
     SECTION("max()") {
         if (!TestType::can_minmax()) {
-<<<<<<< HEAD
+            REQUIRE_THROW_LOGIC_ERROR_WITH_CODE(dict.max(col_target_value), ErrorCodes::IllegalOperation);
             REQUIRE_THROW_LOGIC_ERROR_WITH_CODE(values_as_results.max(col_target_value),
                                                 ErrorCodes::IllegalOperation);
-=======
-            REQUIRE_THROWS_AS(dict.max(col_target_value), Results::UnsupportedColumnTypeException);
-            REQUIRE_THROWS_AS(values_as_results.max(col_target_value), Results::UnsupportedColumnTypeException);
->>>>>>> 363d06ec
             return;
         }
         REQUIRE(Mixed(TestType::max()) == dict.max(col_target_value));
@@ -977,13 +969,9 @@
 
     SECTION("sum()") {
         if (!TestType::can_sum()) {
-<<<<<<< HEAD
+            REQUIRE_THROW_LOGIC_ERROR_WITH_CODE(dict.sum(col_target_value), ErrorCodes::IllegalOperation);
             REQUIRE_THROW_LOGIC_ERROR_WITH_CODE(values_as_results.sum(col_target_value),
                                                 ErrorCodes::IllegalOperation);
-=======
-            REQUIRE_THROWS_AS(dict.sum(col_target_value), Results::UnsupportedColumnTypeException);
-            REQUIRE_THROWS_AS(values_as_results.sum(col_target_value), Results::UnsupportedColumnTypeException);
->>>>>>> 363d06ec
             return;
         }
         REQUIRE(cf::get<W>(dict.sum(col_target_value)) == TestType::sum());
@@ -995,13 +983,9 @@
 
     SECTION("average()") {
         if (!TestType::can_average()) {
-<<<<<<< HEAD
+            REQUIRE_THROW_LOGIC_ERROR_WITH_CODE(dict.average(col_target_value), ErrorCodes::IllegalOperation);
             REQUIRE_THROW_LOGIC_ERROR_WITH_CODE(values_as_results.average(col_target_value),
                                                 ErrorCodes::IllegalOperation);
-=======
-            REQUIRE_THROWS_AS(dict.average(col_target_value), Results::UnsupportedColumnTypeException);
-            REQUIRE_THROWS_AS(values_as_results.average(col_target_value), Results::UnsupportedColumnTypeException);
->>>>>>> 363d06ec
             return;
         }
         REQUIRE(cf::get<typename TestType::AvgType>(*dict.average(col_target_value)) == TestType::average());
